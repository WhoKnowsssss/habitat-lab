--- conflicted
+++ resolved
@@ -285,139 +285,6 @@
     return local_rank, tcp_store
 
 
-<<<<<<< HEAD
-def get_free_port() -> int:
-    with contextlib.closing(
-        socket.socket(socket.AF_INET, socket.SOCK_STREAM)
-    ) as s:
-        s.bind(("localhost", 0))
-        s.setsockopt(socket.SOL_SOCKET, socket.SO_REUSEADDR, 1)
-        return s.getsockname()[1]
-
-
-def get_free_port_distributed(
-    key_name: str, tcp_store: Optional[distrib.TCPStore]
-) -> int:
-    _port_key = f"_hab_ddp_port_{key_name}"
-    if rank0_only():
-        port = get_free_port()
-        if distrib.is_initialized():
-            assert tcp_store is not None
-            tcp_store.set(_port_key, str(port))
-    else:
-        assert tcp_store is not None
-        tcp_store.wait([_port_key])
-        port = int(tcp_store.get(_port_key))
-
-    return port
-
-
-@overload
-def _maybe_all_gatherv(t: torch.Tensor) -> List[torch.Tensor]:
-    ...
-
-
-@overload
-def _maybe_all_gatherv(
-    t: torch.Tensor, output_rank: int
-) -> Optional[List[torch.Tensor]]:
-    ...
-
-
-def _maybe_all_gatherv(
-    t: torch.Tensor,
-    output_rank: Optional[int] = None,
-) -> Optional[List[torch.Tensor]]:
-    is_all = output_rank is None
-
-    world_size = distrib.get_world_size() if distrib.is_initialized() else 1
-    if world_size == 1:
-        return [t]
-
-    is_mine = is_all or distrib.get_rank() == output_rank
-
-    my_size = torch.tensor(t.numel(), dtype=torch.int64, device=t.device)
-    sizes = my_size.view(1).repeat(world_size)
-
-    distrib.all_gather(list(sizes.unbind(0)), my_size)
-    sizes = sizes.cpu()
-    max_size = sizes.max().item()
-
-    if torch.all(sizes == max_size):
-        my_msg = t.view(-1)
-    else:
-        my_msg = torch.empty((max_size,), dtype=t.dtype, device=t.device)
-        my_msg[0 : t.numel()] = t.view(-1)
-
-    if is_mine:
-        output = list(
-            torch.empty(
-                (world_size, max_size), dtype=t.dtype, device=t.device
-            ).unbind(0)
-        )
-    else:
-        output = None
-
-    if is_all:
-        distrib.all_gather(output, my_msg)
-    else:
-        distrib.gather(my_msg, output, output_rank)
-
-    if is_mine and not torch.all(sizes == max_size):
-        output = [o[0:size] for o, size in zip(output, sizes.unbind(0))]
-
-    return output
-
-
-def all_gatherv(t: torch.Tensor) -> List[torch.Tensor]:
-    return _maybe_all_gatherv(t)
-
-
-def gatherv(
-    t: torch.Tensor, output_rank: int = 0
-) -> Optional[List[torch.Tensor]]:
-    return _maybe_all_gatherv(t, output_rank=output_rank)
-
-
-@overload
-def _maybe_all_gather_objects(obj: Any, device: torch.device) -> List[Any]:
-    ...
-
-
-@overload
-def _maybe_all_gather_objects(
-    obj: Any, device: torch.device, output_rank: int
-) -> Optional[List[Any]]:
-    ...
-
-
-def _maybe_all_gather_objects(
-    obj: Any, device: torch.device, output_rank: Optional[int] = None
-) -> Optional[List[Any]]:
-    buf = io.BytesIO()
-    pickle.Pickler(buf, protocol=pickle.HIGHEST_PROTOCOL).dump(obj)
-
-    output = _maybe_all_gatherv(
-        torch.frombuffer(buf.getbuffer(), dtype=torch.uint8).to(device=device),
-        output_rank=output_rank,
-    )
-    buf = None
-
-    if output is not None:
-        output = [pickle.loads(bytes(t.cpu())) for t in output]
-
-    return output
-
-
-def all_gather_objects(obj: Any, device: torch.device) -> List[Any]:
-    return _maybe_all_gather_objects(obj, device)
-
-
-def gather_objects(
-    obj: Any, device: torch.device, output_rank: int = 0
-) -> List[Any]:
-    return _maybe_all_gather_objects(obj, device, output_rank)
-=======
 def find_free_port() -> int:
     """
     Returns a free port on the system.
@@ -433,5 +300,4 @@
         sock.setsockopt(socket.SOL_SOCKET, socket.SO_REUSEADDR, 1)
         sock.bind(("localhost", 0))
         _, port = sock.getsockname()
-        return port
->>>>>>> 78abaa5a
+        return port