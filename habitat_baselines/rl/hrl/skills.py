--- conflicted
+++ resolved
@@ -264,11 +264,7 @@
             # There is always a 3D position
             filtered_obs_space.spaces[k] = truncate_obs_space(space, 3)
         logger.info(
-<<<<<<< HEAD
-            f"Loaded observation space {filtered_obs_space.spaces.keys()} for skill {config.skill_name}"
-=======
             f"Skill {config.skill_name}: Loaded observation space {filtered_obs_space}"
->>>>>>> e9f03753
         )
 
         filtered_action_space = ActionSpace(
