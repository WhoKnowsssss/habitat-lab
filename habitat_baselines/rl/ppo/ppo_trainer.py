#!/usr/bin/env python3

# Copyright (c) Facebook, Inc. and its affiliates.
# This source code is licensed under the MIT license found in the
# LICENSE file in the root directory of this source tree.

import contextlib
import os
import random
import time
from collections import defaultdict, deque
from typing import Any, Dict, List, Optional

import numpy as np
import torch
import tqdm
from gym import spaces
from torch import nn
from torch.optim.lr_scheduler import LambdaLR

from habitat import Config, VectorEnv, logger
from habitat.tasks.rearrange.rearrange_sensors import GfxReplayMeasure
from habitat.tasks.rearrange.utils import write_gfx_replay
from habitat.utils import profiling_wrapper
from habitat.utils.render_wrapper import overlay_frame
from habitat.utils.visualizations.utils import observations_to_image
from habitat_baselines.common.base_trainer import BaseRLTrainer
from habitat_baselines.common.baseline_registry import baseline_registry
from habitat_baselines.common.construct_vector_env import construct_envs
from habitat_baselines.common.obs_transformers import (
    apply_obs_transforms_batch,
    apply_obs_transforms_obs_space,
    get_active_obs_transforms,
)
from habitat_baselines.common.rollout_storage import RolloutStorage
from habitat_baselines.common.tensorboard_utils import (
    TensorboardWriter,
    get_writer,
)
from habitat_baselines.rl.ddppo.algo import DDPPO
from habitat_baselines.rl.ddppo.ddp_utils import (
    EXIT,
    add_signal_handlers,
    get_distrib_size,
    init_distrib_slurm,
    is_slurm_batch_job,
    load_resume_state,
    rank0_only,
    requeue_job,
    save_resume_state,
)
from habitat_baselines.rl.ddppo.erik_policy import (  # noqa: F401.
    ErikPointNavResNetPolicy,
)
from habitat_baselines.rl.ddppo.policy import (  # noqa: F401.
    PointNavResNetPolicy,
)
from habitat_baselines.rl.hrl.hierarchical_policy import (  # noqa: F401.
    HierarchicalPolicy,
)
from habitat_baselines.rl.ppo import PPO
from habitat_baselines.rl.ppo.policy import NetPolicy
from habitat_baselines.utils.common import (
    ObservationBatchingCache,
    batch_obs,
    generate_video,
    get_num_actions,
    is_continuous_action_space,
)


@baseline_registry.register_trainer(name="ddppo")
@baseline_registry.register_trainer(name="ppo")
class PPOTrainer(BaseRLTrainer):
    r"""Trainer class for PPO algorithm
    Paper: https://arxiv.org/abs/1707.06347.
    """
    supported_tasks = ["Nav-v0"]

    SHORT_ROLLOUT_THRESHOLD: float = 0.25
    _is_distributed: bool
    _obs_batching_cache: ObservationBatchingCache
    envs: VectorEnv
    agent: PPO
    actor_critic: NetPolicy

    def __init__(self, config=None):
        super().__init__(config)
        self.actor_critic = None
        self.agent = None
        self.envs = None
        self.obs_transforms = []

        self._static_encoder = False
        self._encoder = None
        self._obs_space = None

        # Distributed if the world size would be
        # greater than 1
        self._is_distributed = get_distrib_size()[2] > 1
        self._obs_batching_cache = ObservationBatchingCache()

    @property
    def obs_space(self):
        if self._obs_space is None and self.envs is not None:
            self._obs_space = self.envs.observation_spaces[0]

        return self._obs_space

    @obs_space.setter
    def obs_space(self, new_obs_space):
        self._obs_space = new_obs_space

    def _all_reduce(self, t: torch.Tensor) -> torch.Tensor:
        r"""All reduce helper method that moves things to the correct
        device and only runs if distributed
        """
        if not self._is_distributed:
            return t

        orig_device = t.device
        t = t.to(device=self.device)
        torch.distributed.all_reduce(t)

        return t.to(device=orig_device)

    def _setup_actor_critic_agent(self, ppo_cfg: Config) -> None:
        r"""Sets up actor critic and agent for PPO.

        Args:
            ppo_cfg: config node with relevant params

        Returns:
            None
        """
        logger.add_filehandler(self.config.LOG_FILE)

        policy = baseline_registry.get_policy(self.config.RL.POLICY.name)
        observation_space = self.obs_space
        self.obs_transforms = get_active_obs_transforms(self.config)
        observation_space = apply_obs_transforms_obs_space(
            observation_space, self.obs_transforms
        )

        self.actor_critic = policy.from_config(
            self.config,
            observation_space,
            self.policy_action_space,
            orig_action_space=self.orig_policy_action_space,
        )
        self.obs_space = observation_space
        self.actor_critic.to(self.device)

        if (
            self.config.RL.DDPPO.pretrained_encoder
            or self.config.RL.DDPPO.pretrained
        ):
            pretrained_state = torch.load(
                self.config.RL.DDPPO.pretrained_weights, map_location="cpu"
            )

        if self.config.RL.DDPPO.pretrained:
            self.actor_critic.load_state_dict(
                {  # type: ignore
                    k[len("actor_critic.") :]: v
                    for k, v in pretrained_state["state_dict"].items()
                }
            )
        elif self.config.RL.DDPPO.pretrained_encoder:
            prefix = "actor_critic.net.visual_encoder."
            self.actor_critic.net.visual_encoder.load_state_dict(
                {
                    k[len(prefix) :]: v
                    for k, v in pretrained_state["state_dict"].items()
                    if k.startswith(prefix)
                }
            )

        if not self.config.RL.DDPPO.train_encoder:
            self._static_encoder = True
            for param in self.actor_critic.net.visual_encoder.parameters():
                param.requires_grad_(False)

        if self.config.RL.DDPPO.reset_critic:
            nn.init.orthogonal_(self.actor_critic.critic.fc.weight)
            nn.init.constant_(self.actor_critic.critic.fc.bias, 0)

        self.agent = (DDPPO if self._is_distributed else PPO)(
            actor_critic=self.actor_critic,
            clip_param=ppo_cfg.clip_param,
            ppo_epoch=ppo_cfg.ppo_epoch,
            num_mini_batch=ppo_cfg.num_mini_batch,
            value_loss_coef=ppo_cfg.value_loss_coef,
            entropy_coef=ppo_cfg.entropy_coef,
            lr=ppo_cfg.lr,
            eps=ppo_cfg.eps,
            max_grad_norm=ppo_cfg.max_grad_norm,
            use_normalized_advantage=ppo_cfg.use_normalized_advantage,
        )

    def _init_envs(self, config=None):
        if config is None:
            config = self.config

        self.envs = construct_envs(
            config,
            workers_ignore_signals=is_slurm_batch_job(),
        )

    def _init_train(self):
        resume_state = load_resume_state(self.config)
        if resume_state is not None:
            self.config: Config = resume_state["config"]

        if self.config.RL.DDPPO.force_distributed:
            self._is_distributed = True

        if is_slurm_batch_job():
            add_signal_handlers()

        if self._is_distributed:
            local_rank, tcp_store = init_distrib_slurm(
                self.config.RL.DDPPO.distrib_backend
            )
            if rank0_only():
                logger.info(
                    "Initialized DD-PPO with {} workers".format(
                        torch.distributed.get_world_size()
                    )
                )

            self.config.defrost()
            self.config.TORCH_GPU_ID = local_rank
            self.config.SIMULATOR_GPU_ID = local_rank
            # Multiply by the number of simulators to make sure they also get unique seeds
            self.config.TASK_CONFIG.SEED += (
                torch.distributed.get_rank() * self.config.NUM_ENVIRONMENTS
            )
            self.config.freeze()

            random.seed(self.config.TASK_CONFIG.SEED)
            np.random.seed(self.config.TASK_CONFIG.SEED)
            torch.manual_seed(self.config.TASK_CONFIG.SEED)
            self.num_rollouts_done_store = torch.distributed.PrefixStore(
                "rollout_tracker", tcp_store
            )
            self.num_rollouts_done_store.set("num_done", "0")

        if rank0_only() and self.config.VERBOSE:
            logger.info(f"config: {self.config}")

        profiling_wrapper.configure(
            capture_start_step=self.config.PROFILING.CAPTURE_START_STEP,
            num_steps_to_capture=self.config.PROFILING.NUM_STEPS_TO_CAPTURE,
        )

        self._init_envs()

        action_space = self.envs.action_spaces[0]
        self.policy_action_space = action_space
<<<<<<< HEAD
=======
        self.orig_policy_action_space = self.envs.orig_action_spaces[0]
>>>>>>> e25ea935
        if is_continuous_action_space(action_space):
            # Assume ALL actions are NOT discrete
            action_shape = (get_num_actions(action_space),)
            discrete_actions = False
        else:
            # For discrete pointnav
            action_shape = (1,)
            discrete_actions = True

        ppo_cfg = self.config.RL.PPO
        if torch.cuda.is_available():
            self.device = torch.device("cuda", self.config.TORCH_GPU_ID)
            torch.cuda.set_device(self.device)
        else:
            self.device = torch.device("cpu")

        if rank0_only() and not os.path.isdir(self.config.CHECKPOINT_FOLDER):
            os.makedirs(self.config.CHECKPOINT_FOLDER)

        self._setup_actor_critic_agent(ppo_cfg)
        if self._is_distributed:
            self.agent.init_distributed(find_unused_params=True)  # type: ignore

        logger.info(
            "agent number of parameters: {}".format(
                sum(param.numel() for param in self.agent.parameters())
            )
        )

        obs_space = self.obs_space
        if self._static_encoder:
            self._encoder = self.actor_critic.net.visual_encoder
            obs_space = spaces.Dict(
                {
                    "visual_features": spaces.Box(
                        low=np.finfo(np.float32).min,
                        high=np.finfo(np.float32).max,
                        shape=self._encoder.output_shape,
                        dtype=np.float32,
                    ),
                    **obs_space.spaces,
                }
            )

        self._nbuffers = 2 if ppo_cfg.use_double_buffered_sampler else 1

        self.rollouts = RolloutStorage(
            ppo_cfg.num_steps,
            self.envs.num_envs,
            obs_space,
            self.policy_action_space,
            ppo_cfg.hidden_size,
            num_recurrent_layers=self.actor_critic.net.num_recurrent_layers,
            is_double_buffered=ppo_cfg.use_double_buffered_sampler,
            action_shape=action_shape,
            discrete_actions=discrete_actions,
        )
        self.rollouts.to(self.device)

        observations = self.envs.reset()
        batch = batch_obs(
            observations, device=self.device, cache=self._obs_batching_cache
        )
        batch = apply_obs_transforms_batch(batch, self.obs_transforms)  # type: ignore

        if self._static_encoder:
            with torch.no_grad():
                batch["visual_features"] = self._encoder(batch)

        self.rollouts.buffers["observations"][0] = batch  # type: ignore

        self.current_episode_reward = torch.zeros(self.envs.num_envs, 1)
        self.running_episode_stats = dict(
            count=torch.zeros(self.envs.num_envs, 1),
            reward=torch.zeros(self.envs.num_envs, 1),
        )
        self.window_episode_stats = defaultdict(
            lambda: deque(maxlen=ppo_cfg.reward_window_size)
        )

        self.env_time = 0.0
        self.pth_time = 0.0
        self.t_start = time.time()

    @rank0_only
    @profiling_wrapper.RangeContext("save_checkpoint")
    def save_checkpoint(
        self, file_name: str, extra_state: Optional[Dict] = None
    ) -> None:
        r"""Save checkpoint with specified name.

        Args:
            file_name: file name for checkpoint

        Returns:
            None
        """
        checkpoint = {
            "state_dict": self.agent.state_dict(),
            "config": self.config,
        }
        if extra_state is not None:
            checkpoint["extra_state"] = extra_state

        torch.save(
            checkpoint, os.path.join(self.config.CHECKPOINT_FOLDER, file_name)
        )

    def load_checkpoint(self, checkpoint_path: str, *args, **kwargs) -> Dict:
        r"""Load checkpoint of specified path as a dict.

        Args:
            checkpoint_path: path of target checkpoint
            *args: additional positional args
            **kwargs: additional keyword args

        Returns:
            dict containing checkpoint info
        """
        return torch.load(checkpoint_path, *args, **kwargs)

    METRICS_BLACKLIST = {"top_down_map", "collisions.is_collision"}

    @classmethod
    def _extract_scalars_from_info(
        cls, info: Dict[str, Any]
    ) -> Dict[str, float]:
        result = {}
        for k, v in info.items():
            if not isinstance(k, str) or k in cls.METRICS_BLACKLIST:
                continue

            if isinstance(v, dict):
                result.update(
                    {
                        k + "." + subk: subv
                        for subk, subv in cls._extract_scalars_from_info(
                            v
                        ).items()
                        if isinstance(subk, str)
                        and k + "." + subk not in cls.METRICS_BLACKLIST
                    }
                )
            # Things that are scalar-like will have an np.size of 1.
            # Strings also have an np.size of 1, so explicitly ban those
            elif np.size(v) == 1 and not isinstance(v, str):
                result[k] = float(v)

        return result

    @classmethod
    def _extract_scalars_from_infos(
        cls, infos: List[Dict[str, Any]]
    ) -> Dict[str, List[float]]:

        results = defaultdict(list)
        for i in range(len(infos)):
            for k, v in cls._extract_scalars_from_info(infos[i]).items():
                results[k].append(v)

        return results

    def _compute_actions_and_step_envs(self, buffer_index: int = 0):
        num_envs = self.envs.num_envs
        env_slice = slice(
            int(buffer_index * num_envs / self._nbuffers),
            int((buffer_index + 1) * num_envs / self._nbuffers),
        )

        t_sample_action = time.time()

        # sample actions
        with torch.no_grad():
            step_batch = self.rollouts.buffers[
                self.rollouts.current_rollout_step_idxs[buffer_index],
                env_slice,
            ]

            profiling_wrapper.range_push("compute actions")
            (
                values,
                actions,
                actions_log_probs,
                recurrent_hidden_states,
            ) = self.actor_critic.act(
                step_batch["observations"],
                step_batch["recurrent_hidden_states"],
                step_batch["prev_actions"],
                step_batch["masks"],
            )

        self.pth_time += time.time() - t_sample_action

        profiling_wrapper.range_pop()  # compute actions

        t_step_env = time.time()

        for index_env, act in zip(
            range(env_slice.start, env_slice.stop), actions.unbind(0)
        ):
            if is_continuous_action_space(self.policy_action_space):
                # Clipping actions to the specified limits
                act = np.clip(
                    act.detach().cpu().numpy(),
                    self.policy_action_space.low,
                    self.policy_action_space.high,
                )
            else:
                act = act.cpu().item()
            self.envs.async_step_at(index_env, act)

        self.env_time += time.time() - t_step_env

        self.rollouts.insert(
            next_recurrent_hidden_states=recurrent_hidden_states,
            actions=actions,
            action_log_probs=actions_log_probs,
            value_preds=values,
            buffer_index=buffer_index,
        )

    def _collect_environment_result(self, buffer_index: int = 0):
        num_envs = self.envs.num_envs
        env_slice = slice(
            int(buffer_index * num_envs / self._nbuffers),
            int((buffer_index + 1) * num_envs / self._nbuffers),
        )

        t_step_env = time.time()
        outputs = [
            self.envs.wait_step_at(index_env)
            for index_env in range(env_slice.start, env_slice.stop)
        ]

        observations, rewards_l, dones, infos = [
            list(x) for x in zip(*outputs)
        ]

        self.env_time += time.time() - t_step_env

        t_update_stats = time.time()
        batch = batch_obs(
            observations, device=self.device, cache=self._obs_batching_cache
        )
        batch = apply_obs_transforms_batch(batch, self.obs_transforms)  # type: ignore

        rewards = torch.tensor(
            rewards_l,
            dtype=torch.float,
            device=self.current_episode_reward.device,
        )
        rewards = rewards.unsqueeze(1)

        not_done_masks = torch.tensor(
            [[not done] for done in dones],
            dtype=torch.bool,
            device=self.current_episode_reward.device,
        )
        done_masks = torch.logical_not(not_done_masks)

        self.current_episode_reward[env_slice] += rewards
        current_ep_reward = self.current_episode_reward[env_slice]
        self.running_episode_stats["reward"][env_slice] += current_ep_reward.where(done_masks, current_ep_reward.new_zeros(()))  # type: ignore
        self.running_episode_stats["count"][env_slice] += done_masks.float()  # type: ignore
        for k, v_k in self._extract_scalars_from_infos(infos).items():
            v = torch.tensor(
                v_k,
                dtype=torch.float,
                device=self.current_episode_reward.device,
            ).unsqueeze(1)
            if k not in self.running_episode_stats:
                self.running_episode_stats[k] = torch.zeros_like(
                    self.running_episode_stats["count"]
                )
            self.running_episode_stats[k][env_slice] += v.where(done_masks, v.new_zeros(()))  # type: ignore

        self.current_episode_reward[env_slice].masked_fill_(done_masks, 0.0)

        if self._static_encoder:
            with torch.no_grad():
                batch["visual_features"] = self._encoder(batch)

        self.rollouts.insert(
            next_observations=batch,
            rewards=rewards,
            next_masks=not_done_masks,
            buffer_index=buffer_index,
        )

        self.rollouts.advance_rollout(buffer_index)

        self.pth_time += time.time() - t_update_stats

        return env_slice.stop - env_slice.start

    @profiling_wrapper.RangeContext("_collect_rollout_step")
    def _collect_rollout_step(self):
        self._compute_actions_and_step_envs()
        return self._collect_environment_result()

    @profiling_wrapper.RangeContext("_update_agent")
    def _update_agent(self):
        ppo_cfg = self.config.RL.PPO
        t_update_model = time.time()
        with torch.no_grad():
            step_batch = self.rollouts.buffers[
                self.rollouts.current_rollout_step_idx
            ]

            next_value = self.actor_critic.get_value(
                step_batch["observations"],
                step_batch["recurrent_hidden_states"],
                step_batch["prev_actions"],
                step_batch["masks"],
            )

        self.rollouts.compute_returns(
            next_value, ppo_cfg.use_gae, ppo_cfg.gamma, ppo_cfg.tau
        )

        self.agent.train()

        value_loss, action_loss, dist_entropy = self.agent.update(
            self.rollouts
        )

        self.rollouts.after_update()
        self.pth_time += time.time() - t_update_model

        return (
            value_loss,
            action_loss,
            dist_entropy,
        )

    def _coalesce_post_step(
        self, losses: Dict[str, float], count_steps_delta: int
    ) -> Dict[str, float]:
        stats_ordering = sorted(self.running_episode_stats.keys())
        stats = torch.stack(
            [self.running_episode_stats[k] for k in stats_ordering], 0
        )

        stats = self._all_reduce(stats)

        for i, k in enumerate(stats_ordering):
            self.window_episode_stats[k].append(stats[i])

        if self._is_distributed:
            loss_name_ordering = sorted(losses.keys())
            stats = torch.tensor(
                [losses[k] for k in loss_name_ordering] + [count_steps_delta],
                device="cpu",
                dtype=torch.float32,
            )
            stats = self._all_reduce(stats)
            count_steps_delta = int(stats[-1].item())
            stats /= torch.distributed.get_world_size()

            losses = {
                k: stats[i].item() for i, k in enumerate(loss_name_ordering)
            }

        if self._is_distributed and rank0_only():
            self.num_rollouts_done_store.set("num_done", "0")

        self.num_steps_done += count_steps_delta

        return losses

    @rank0_only
    def _training_log(
        self, writer, losses: Dict[str, float], prev_time: int = 0
    ):
        deltas = {
            k: (
                (v[-1] - v[0]).sum().item()
                if len(v) > 1
                else v[0].sum().item()
            )
            for k, v in self.window_episode_stats.items()
        }
        deltas["count"] = max(deltas["count"], 1.0)

        writer.add_scalar(
            "reward",
            deltas["reward"] / deltas["count"],
            self.num_steps_done,
        )

        # Check to see if there are any metrics
        # that haven't been logged yet
        metrics = {
            k: v / deltas["count"]
            for k, v in deltas.items()
            if k not in {"reward", "count"}
        }

        for k, v in metrics.items():
            writer.add_scalar(f"metrics/{k}", v, self.num_steps_done)
        for k, v in losses.items():
            writer.add_scalar(f"losses/{k}", v, self.num_steps_done)

        fps = self.num_steps_done / ((time.time() - self.t_start) + prev_time)
        writer.add_scalar("metrics/fps", fps, self.num_steps_done)

        # log stats
        if self.num_updates_done % self.config.LOG_INTERVAL == 0:
            logger.info(
                "update: {}\tfps: {:.3f}\t".format(
                    self.num_updates_done,
                    fps,
                )
            )

            logger.info(
                "update: {}\tenv-time: {:.3f}s\tpth-time: {:.3f}s\t"
                "frames: {}".format(
                    self.num_updates_done,
                    self.env_time,
                    self.pth_time,
                    self.num_steps_done,
                )
            )

            logger.info(
                "Average window size: {}  {}".format(
                    len(self.window_episode_stats["count"]),
                    "  ".join(
                        "{}: {:.3f}".format(k, v / deltas["count"])
                        for k, v in deltas.items()
                        if k != "count"
                    ),
                )
            )

    def should_end_early(self, rollout_step) -> bool:
        if not self._is_distributed:
            return False
        # This is where the preemption of workers happens.  If a
        # worker detects it will be a straggler, it preempts itself!
        return (
            rollout_step
            >= self.config.RL.PPO.num_steps * self.SHORT_ROLLOUT_THRESHOLD
        ) and int(self.num_rollouts_done_store.get("num_done")) >= (
            self.config.RL.DDPPO.sync_frac * torch.distributed.get_world_size()
        )

    @profiling_wrapper.RangeContext("train")
    def train(self) -> None:
        r"""Main method for training DD/PPO.

        Returns:
            None
        """

        self._init_train()

        count_checkpoints = 0
        prev_time = 0

        lr_scheduler = LambdaLR(
            optimizer=self.agent.optimizer,
            lr_lambda=lambda x: 1 - self.percent_done(),
        )

        resume_state = load_resume_state(self.config)
        if resume_state is not None:
            self.agent.load_state_dict(resume_state["state_dict"])
            self.agent.optimizer.load_state_dict(resume_state["optim_state"])
            lr_scheduler.load_state_dict(resume_state["lr_sched_state"])

            requeue_stats = resume_state["requeue_stats"]
            self.env_time = requeue_stats["env_time"]
            self.pth_time = requeue_stats["pth_time"]
            self.num_steps_done = requeue_stats["num_steps_done"]
            self.num_updates_done = requeue_stats["num_updates_done"]
            self._last_checkpoint_percent = requeue_stats[
                "_last_checkpoint_percent"
            ]
            count_checkpoints = requeue_stats["count_checkpoints"]
            prev_time = requeue_stats["prev_time"]

            self.running_episode_stats = requeue_stats["running_episode_stats"]
            self.window_episode_stats.update(
                requeue_stats["window_episode_stats"]
            )

        ppo_cfg = self.config.RL.PPO

        with (
            get_writer(self.config, flush_secs=self.flush_secs)
            if rank0_only()
            else contextlib.suppress()
        ) as writer:
            while not self.is_done():
                profiling_wrapper.on_start_step()
                profiling_wrapper.range_push("train update")

                if ppo_cfg.use_linear_clip_decay:
                    self.agent.clip_param = ppo_cfg.clip_param * (
                        1 - self.percent_done()
                    )

                if rank0_only() and self._should_save_resume_state():
                    requeue_stats = dict(
                        env_time=self.env_time,
                        pth_time=self.pth_time,
                        count_checkpoints=count_checkpoints,
                        num_steps_done=self.num_steps_done,
                        num_updates_done=self.num_updates_done,
                        _last_checkpoint_percent=self._last_checkpoint_percent,
                        prev_time=(time.time() - self.t_start) + prev_time,
                        running_episode_stats=self.running_episode_stats,
                        window_episode_stats=dict(self.window_episode_stats),
                    )

                    save_resume_state(
                        dict(
                            state_dict=self.agent.state_dict(),
                            optim_state=self.agent.optimizer.state_dict(),
                            lr_sched_state=lr_scheduler.state_dict(),
                            config=self.config,
                            requeue_stats=requeue_stats,
                        ),
                        self.config,
                    )

                if EXIT.is_set():
                    profiling_wrapper.range_pop()  # train update

                    self.envs.close()

                    requeue_job()

                    return

                self.agent.eval()
                count_steps_delta = 0
                profiling_wrapper.range_push("rollouts loop")

                profiling_wrapper.range_push("_collect_rollout_step")
                for buffer_index in range(self._nbuffers):
                    self._compute_actions_and_step_envs(buffer_index)

                for step in range(ppo_cfg.num_steps):
                    is_last_step = (
                        self.should_end_early(step + 1)
                        or (step + 1) == ppo_cfg.num_steps
                    )

                    for buffer_index in range(self._nbuffers):
                        count_steps_delta += self._collect_environment_result(
                            buffer_index
                        )

                        if (buffer_index + 1) == self._nbuffers:
                            profiling_wrapper.range_pop()  # _collect_rollout_step

                        if not is_last_step:
                            if (buffer_index + 1) == self._nbuffers:
                                profiling_wrapper.range_push(
                                    "_collect_rollout_step"
                                )

                            self._compute_actions_and_step_envs(buffer_index)

                    if is_last_step:
                        break

                profiling_wrapper.range_pop()  # rollouts loop

                if self._is_distributed:
                    self.num_rollouts_done_store.add("num_done", 1)

                (
                    value_loss,
                    action_loss,
                    dist_entropy,
                ) = self._update_agent()

                if ppo_cfg.use_linear_lr_decay:
                    lr_scheduler.step()  # type: ignore

                self.num_updates_done += 1
                losses = self._coalesce_post_step(
                    dict(
                        value_loss=value_loss,
                        action_loss=action_loss,
                        entropy=dist_entropy,
                    ),
                    count_steps_delta,
                )

                self._training_log(writer, losses, prev_time)

                # checkpoint model
                if rank0_only() and self.should_checkpoint():
                    self.save_checkpoint(
                        f"ckpt.{count_checkpoints}.pth",
                        dict(
                            step=self.num_steps_done,
                            wall_time=(time.time() - self.t_start) + prev_time,
                        ),
                    )
                    count_checkpoints += 1

                profiling_wrapper.range_pop()  # train update

            self.envs.close()

    def _eval_checkpoint(
        self,
        checkpoint_path: str,
        writer: TensorboardWriter,
        checkpoint_index: int = 0,
    ) -> None:
        r"""Evaluates a single checkpoint.

        Args:
            checkpoint_path: path of checkpoint
            writer: tensorboard writer object for logging to tensorboard
            checkpoint_index: index of cur checkpoint for logging

        Returns:
            None
        """
        if self._is_distributed:
            raise RuntimeError("Evaluation does not support distributed mode")

        # Map location CPU is almost always better than mapping to a CUDA device.
        if self.config.EVAL.SHOULD_LOAD_CKPT:
            ckpt_dict = self.load_checkpoint(
                checkpoint_path, map_location="cpu"
            )
        else:
            ckpt_dict = {}

        if self.config.EVAL.USE_CKPT_CONFIG:
            config = self._setup_eval_config(ckpt_dict["config"])
        else:
            config = self.config.clone()

        ppo_cfg = config.RL.PPO

        config.defrost()
        config.TASK_CONFIG.DATASET.SPLIT = config.EVAL.SPLIT
        config.freeze()

        if (
            len(self.config.VIDEO_OPTION) > 0
            and self.config.VIDEO_RENDER_TOP_DOWN
        ):
            config.defrost()
            config.TASK_CONFIG.TASK.MEASUREMENTS.append("TOP_DOWN_MAP")
            config.TASK_CONFIG.TASK.MEASUREMENTS.append("COLLISIONS")
            config.freeze()

        if (
            len(config.VIDEO_RENDER_VIEWS) > 0
            and len(self.config.VIDEO_OPTION) > 0
        ):
            config.defrost()
            for render_view in config.VIDEO_RENDER_VIEWS:
                uuid = config.TASK_CONFIG.SIMULATOR[render_view].UUID
                config.TASK_CONFIG.GYM.OBS_KEYS.append(uuid)
                config.SENSORS.append(render_view)
            config.freeze()

        if config.VERBOSE:
            logger.info(f"env config: {config}")

        self._init_envs(config)

        action_space = self.envs.action_spaces[0]
        self.policy_action_space = action_space
<<<<<<< HEAD
=======
        self.orig_policy_action_space = self.envs.orig_action_spaces[0]
>>>>>>> e25ea935
        if is_continuous_action_space(action_space):
            # Assume NONE of the actions are discrete
            action_shape = (get_num_actions(action_space),)
            discrete_actions = False
        else:
            # For discrete pointnav
            action_shape = (1,)
            discrete_actions = True

        self._setup_actor_critic_agent(ppo_cfg)

        if self.agent.actor_critic.should_load_agent_state:
            self.agent.load_state_dict(ckpt_dict["state_dict"])
        self.actor_critic = self.agent.actor_critic

        observations = self.envs.reset()
        batch = batch_obs(
            observations, device=self.device, cache=self._obs_batching_cache
        )
        batch = apply_obs_transforms_batch(batch, self.obs_transforms)  # type: ignore

        current_episode_reward = torch.zeros(
            self.envs.num_envs, 1, device="cpu"
        )

        test_recurrent_hidden_states = torch.zeros(
            self.config.NUM_ENVIRONMENTS,
            self.actor_critic.num_recurrent_layers,
            ppo_cfg.hidden_size,
            device=self.device,
        )
        prev_actions = torch.zeros(
            self.config.NUM_ENVIRONMENTS,
            *action_shape,
            device=self.device,
            dtype=torch.long if discrete_actions else torch.float,
        )
        not_done_masks = torch.zeros(
            self.config.NUM_ENVIRONMENTS,
            1,
            device=self.device,
            dtype=torch.bool,
        )
        stats_episodes: Dict[
            Any, Any
        ] = {}  # dict of dicts that stores stats per episode

        rgb_frames = [
            [] for _ in range(self.config.NUM_ENVIRONMENTS)
        ]  # type: List[List[np.ndarray]]
        if len(self.config.VIDEO_OPTION) > 0:
            os.makedirs(self.config.VIDEO_DIR, exist_ok=True)

        number_of_eval_episodes = self.config.TEST_EPISODE_COUNT
        if number_of_eval_episodes == -1:
            number_of_eval_episodes = sum(self.envs.number_of_episodes)
        else:
            total_num_eps = sum(self.envs.number_of_episodes)
            # if total_num_eps is negative, it means the number of evaluation episodes is unknown
            if total_num_eps < number_of_eval_episodes and total_num_eps > 1:
                logger.warn(
                    f"Config specified {number_of_eval_episodes} eval episodes"
                    ", dataset only has {total_num_eps}."
                )
                logger.warn(f"Evaluating with {total_num_eps} instead.")
                number_of_eval_episodes = total_num_eps
        assert (
<<<<<<< HEAD
            number_of_eval_episodes > 1
=======
            number_of_eval_episodes >= 1
>>>>>>> e25ea935
        ), "The number TEST_EPISODE_COUNT needs to be strictly positive."

        pbar = tqdm.tqdm(total=number_of_eval_episodes)
        self.actor_critic.eval()

        os.makedirs(self.config.DATASET_SAVE_PATH, exist_ok=True)

        def flush_episodes():
            save_path = os.path.join(
                self.config.DATASET_SAVE_PATH, f"{saved_num_episodes}.pt"
            )
            torch.save(
                {
                    "obs": all_obs,
                    "rewards": all_rewards,
                    "masks": all_masks,
                    "actions": all_actions,
                    "infos": all_infos,
                },
                save_path,
            )
            print(f"Flushed to {save_path}")

        def get_save_obs(batch):
            if self.config.DATASET_SAVE_VISUAL_ENCODED:
                return self.actor_critic.net.visual_encoder(batch)
            else:
                return batch

        all_obs = []
        all_rewards = []
        all_masks = []
        all_actions = []
        all_infos = []

        buffer_obs = defaultdict(list)
        buffer_rewards = defaultdict(list)
        buffer_masks = defaultdict(list)
        buffer_actions = defaultdict(list)
        buffer_infos = defaultdict(list)
        saved_num_episodes = 0

        visual_batch = get_save_obs(batch)
        for i in range(self.envs.num_envs):
            buffer_obs[i].append(visual_batch[i])

        while (
            len(stats_episodes) < number_of_eval_episodes
            and self.envs.num_envs > 0
        ):
            current_episodes = self.envs.current_episodes()

            with torch.no_grad():
                (
                    _,
                    actions,
                    _,
                    test_recurrent_hidden_states,
                ) = self.actor_critic.act(
                    batch,
                    test_recurrent_hidden_states,
                    prev_actions,
                    not_done_masks,
                    deterministic=False,
                )

                prev_actions.copy_(actions)  # type: ignore
            # NB: Move actions to CPU.  If CUDA tensors are
            # sent in to env.step(), that will create CUDA contexts
            # in the subprocesses.
            if is_continuous_action_space(self.policy_action_space):
                # Clipping actions to the specified limits
                step_data = [
                    np.clip(
                        a.detach().cpu().numpy(),
                        self.policy_action_space.low,
                        self.policy_action_space.high,
                    )
                    for a in actions
                ]
            else:
                step_data = [a.item() for a in actions.cpu()]

            outputs = self.envs.step(step_data)

            observations, rewards_l, dones, infos = [
                list(x) for x in zip(*outputs)
            ]
            batch = batch_obs(  # type: ignore
                observations,
                device=self.device,
                cache=self._obs_batching_cache,
            )
            batch = apply_obs_transforms_batch(batch, self.obs_transforms)  # type: ignore

            not_done_masks = torch.tensor(
                [[not done] for done in dones],
                dtype=torch.bool,
                device="cpu",
            )

            rewards = torch.tensor(
                rewards_l, dtype=torch.float, device="cpu"
            ).unsqueeze(1)
            current_episode_reward += rewards
            next_episodes = self.envs.current_episodes()
            envs_to_pause = []
            n_envs = self.envs.num_envs

            visual_batch = get_save_obs(batch)

            for i in range(n_envs):
                # Add the step to the buffer
                buffer_obs[i].append(visual_batch[i])
                buffer_rewards[i].append(rewards[i])
                buffer_masks[i].append(not_done_masks[i])
                buffer_actions[i].append(actions[i])
                buffer_infos[i].append(
                    {"episode": next_episodes[i].episode_id, "success": False}
                )

                if (
                    next_episodes[i].scene_id,
                    next_episodes[i].episode_id,
                ) in stats_episodes:
                    envs_to_pause.append(i)

                if len(self.config.VIDEO_OPTION) > 0:
                    # TODO move normalization / channel changing out of the policy and undo it here
                    frame = observations_to_image(
                        {k: v[i] for k, v in batch.items()}, infos[i]
                    )
                    if self.config.VIDEO_RENDER_ALL_INFO:
                        frame = overlay_frame(frame, infos[i])
                    rgb_frames[i].append(frame)

                # episode ended
                if not not_done_masks[i].item():
                    # Flush buffer to the final dataset
                    all_obs.extend(
                        [
                            {k: v for k, v in obs.items()}
                            for obs in buffer_obs[i]
                        ]
                    )
                    for idx in range(len(buffer_infos[i])):
                        buffer_infos[i][idx]["success"] = infos[i][
                            "composite_success"
                        ]
                    all_rewards.extend(buffer_rewards[i])
                    all_masks.extend(buffer_masks[i])
                    all_actions.extend(buffer_actions[i])
                    all_infos.extend(buffer_infos[i])
                    saved_num_episodes += 1

                    buffer_obs[i] = []
                    buffer_rewards[i] = []
                    buffer_masks[i] = []
                    buffer_actions[i] = []
                    buffer_infos[i] = []

                    if (
                        saved_num_episodes % self.config.DATASET_SAVE_INTERVAL
                        == 0
                    ):
                        flush_episodes()
                        all_obs = []
                        all_rewards = []
                        all_masks = []
                        all_actions = []
                        all_infos = []

                    pbar.update()
                    episode_stats = {
                        "reward": current_episode_reward[i].item()
                    }
                    episode_stats.update(
                        self._extract_scalars_from_info(infos[i])
                    )
                    current_episode_reward[i] = 0
                    # use scene_id + episode_id as unique id for storing stats
                    stats_episodes[
                        (
                            current_episodes[i].scene_id,
                            current_episodes[i].episode_id,
                        )
                    ] = episode_stats

                    if len(self.config.VIDEO_OPTION) > 0:
                        generate_video(
                            video_option=self.config.VIDEO_OPTION,
                            video_dir=self.config.VIDEO_DIR,
                            images=rgb_frames[i],
                            episode_id=current_episodes[i].episode_id,
                            checkpoint_idx=checkpoint_index,
                            metrics=self._extract_scalars_from_info(infos[i]),
                            fps=self.config.VIDEO_FPS,
                            tb_writer=writer,
                            keys_to_include_in_name=self.config.EVAL_KEYS_TO_INCLUDE_IN_NAME,
                        )

                        rgb_frames[i] = []

                    gfx_str = infos[i].get(GfxReplayMeasure.cls_uuid, "")
                    if gfx_str != "":
                        write_gfx_replay(
                            gfx_str,
                            self.config.TASK_CONFIG.TASK,
                            current_episodes[i].episode_id,
                        )

                # episode continues
                elif len(self.config.VIDEO_OPTION) > 0:
                    # TODO move normalization / channel changing out of the policy and undo it here
                    frame = observations_to_image(
                        {k: v[i] for k, v in batch.items()}, infos[i]
                    )
                    if self.config.VIDEO_RENDER_ALL_INFO:
                        frame = overlay_frame(frame, infos[i])

                    rgb_frames[i].append(frame)

            not_done_masks = not_done_masks.to(device=self.device)
            (
                self.envs,
                test_recurrent_hidden_states,
                not_done_masks,
                current_episode_reward,
                prev_actions,
                batch,
                rgb_frames,
            ) = self._pause_envs(
                envs_to_pause,
                self.envs,
                self.actor_critic,
                test_recurrent_hidden_states,
                not_done_masks,
                current_episode_reward,
                prev_actions,
                batch,
                rgb_frames,
            )

        num_episodes = len(stats_episodes)
        aggregated_stats = {}
        for stat_key in next(iter(stats_episodes.values())).keys():
            aggregated_stats[stat_key] = (
                sum(v[stat_key] for v in stats_episodes.values())
                / num_episodes
            )

        for k, v in aggregated_stats.items():
            logger.info(f"Average episode {k}: {v:.4f}")

        step_id = checkpoint_index
        if "extra_state" in ckpt_dict and "step" in ckpt_dict["extra_state"]:
            step_id = ckpt_dict["extra_state"]["step"]

        writer.add_scalar(
            "eval_reward/average_reward", aggregated_stats["reward"], step_id
        )

        metrics = {k: v for k, v in aggregated_stats.items() if k != "reward"}
        for k, v in metrics.items():
            writer.add_scalar(f"eval_metrics/{k}", v, step_id)

        self.envs.close()<|MERGE_RESOLUTION|>--- conflicted
+++ resolved
@@ -258,10 +258,7 @@
 
         action_space = self.envs.action_spaces[0]
         self.policy_action_space = action_space
-<<<<<<< HEAD
-=======
         self.orig_policy_action_space = self.envs.orig_action_spaces[0]
->>>>>>> e25ea935
         if is_continuous_action_space(action_space):
             # Assume ALL actions are NOT discrete
             action_shape = (get_num_actions(action_space),)
@@ -938,10 +935,7 @@
 
         action_space = self.envs.action_spaces[0]
         self.policy_action_space = action_space
-<<<<<<< HEAD
-=======
         self.orig_policy_action_space = self.envs.orig_action_spaces[0]
->>>>>>> e25ea935
         if is_continuous_action_space(action_space):
             # Assume NONE of the actions are discrete
             action_shape = (get_num_actions(action_space),)
@@ -1009,11 +1003,7 @@
                 logger.warn(f"Evaluating with {total_num_eps} instead.")
                 number_of_eval_episodes = total_num_eps
         assert (
-<<<<<<< HEAD
-            number_of_eval_episodes > 1
-=======
             number_of_eval_episodes >= 1
->>>>>>> e25ea935
         ), "The number TEST_EPISODE_COUNT needs to be strictly positive."
 
         pbar = tqdm.tqdm(total=number_of_eval_episodes)
