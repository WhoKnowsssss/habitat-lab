--- conflicted
+++ resolved
@@ -48,7 +48,6 @@
         file = os.path.join(path, filenames[buffer_num])
         if os.path.exists(file):
             dataset_raw = torch.load(file, map_location=torch.device('cpu'))
-<<<<<<< HEAD
 
             if len(dataset_raw["obs"]) == len(dataset_raw["actions"]):
                 temp_obs = np.array(dataset_raw["obs"])
@@ -84,44 +83,6 @@
             idx = np.nonzero(temp_stepwise_returns[temp_done_idxs-1] < 90)[0]
             if len(idx) > 0:
                 stepwise_idx = np.concatenate([np.arange(temp_done_idxs[i-1] if i > 0 else 0, temp_done_idxs[i]) for i in idx])
-=======
-
-            if len(dataset_raw["obs"]) == len(dataset_raw["actions"]):
-                temp_obs = np.array(dataset_raw["obs"])
-            else:
-                temp_obs = np.array(dataset_raw["obs"][:-1])
-            temp_actions = torch.stack(dataset_raw["actions"]).numpy()
-            temp_stepwise_returns = torch.cat(dataset_raw["rewards"]).numpy()
-            temp_dones = torch.cat(dataset_raw["masks"]).numpy()
-            temp_done_idxs = np.argwhere(torch.cat(dataset_raw["masks"]).numpy() == False).squeeze()
-
-            idx = np.nonzero(temp_done_idxs[1:] - temp_done_idxs[:-1] < 30)[0]
-            if len(idx) > 0:
-                stepwise_idx = np.concatenate([np.arange(temp_done_idxs[:-1][i]+1 , temp_done_idxs[1:][i]+1) for i in idx])
-
-                temp_obs = np.delete(temp_obs, stepwise_idx, 0)
-                temp_actions = np.delete(temp_actions, stepwise_idx, 0)
-                temp_stepwise_returns = np.delete(temp_stepwise_returns, stepwise_idx, 0)
-                temp_dones = np.delete(temp_dones, stepwise_idx, 0)
-
-            temp_done_idxs = np.argwhere(temp_dones == False).squeeze()
-            l = temp_done_idxs[1:] - temp_done_idxs[:-1]
-            # debug
-            assert all(l <= 400), f"Length too long: file:  {file}  dn:  {temp_done_idxs}"
-            assert all(l >= 30), f"Length too short: file:  {file}  dn:  {temp_done_idxs}"
-            # print(f"file:  {file}  dn:  {temp_done_idxs}")
-
-            obss += [temp_obs]
-            actions += [temp_actions]
-            done_idxs += [temp_done_idxs + previous_done]
-            previous_done += len(temp_actions)
-            stepwise_returns += [temp_stepwise_returns]
-    
-    actions = np.concatenate(actions)
-    obss = np.concatenate(obss).tolist()
-    stepwise_returns = np.concatenate(stepwise_returns)
-    done_idxs = np.concatenate(done_idxs)
->>>>>>> d789222f
 
                 temp_obs = np.delete(temp_obs, stepwise_idx, 0)
                 temp_actions = np.delete(temp_actions, stepwise_idx, 0)
@@ -130,7 +91,6 @@
 
             temp_done_idxs = np.argwhere(temp_dones == False).squeeze() + 1
 
-<<<<<<< HEAD
             l = temp_done_idxs[1:] - temp_done_idxs[:-1]
             # debug
             assert all(l <= 400), f"Length too long: file:  {file}  dn:  {temp_done_idxs}"
@@ -149,21 +109,6 @@
     done_idxs = np.concatenate(done_idxs)
 
     rtg, timesteps = _timesteps_rtg(done_idxs, stepwise_returns)
-=======
-    #         sum((np.array(rlist) > 100)) / len(rlist)
-    #     )
-    # )
-        
-    # print('max rtg is %d' % max(rtg))
-    # -- create timestep dataset
-    start_index = 0
-    timesteps = np.zeros(len(actions)+1, dtype=int)
-    for i in done_idxs:
-        i = int(i)
-        timesteps[start_index:i+1] = np.arange(i+1 - start_index)
-        start_index = i+1
-    # print('max timestep is %d' % max(timesteps))
->>>>>>> d789222f
 
     if verbose:
         logger.info(
@@ -177,21 +122,14 @@
 
 @numba.jit(nopython=True, parallel=True)
 def _timesteps_rtg(done_idxs, stepwise_returns):
-<<<<<<< HEAD
     rtg = np.zeros_like(stepwise_returns)
     timesteps = np.zeros(len(stepwise_returns), dtype=np.int64)
-=======
-    return_list = np.zeros_like(stepwise_returns)
-    rtg = np.zeros_like(stepwise_returns)
-    timesteps = np.zeros(len(stepwise_returns)+1, dtype=np.int64)
->>>>>>> d789222f
     start_index = np.concatenate((np.array([0], dtype=np.int64), done_idxs[:-1]))
     for i in numba.prange(len(done_idxs)):
         start = start_index[i]
         done = done_idxs[i]
         curr_traj_returns = stepwise_returns[start:done]
 
-<<<<<<< HEAD
         for j in numba.prange(done - start):
             rtg[j+start] = np.sum(curr_traj_returns[j:])
         
@@ -199,15 +137,6 @@
     return rtg, timesteps
 
 
-=======
-        for j in numba.prange(start-1, done-1): # start from i-1
-            rtg[j] = np.sum(curr_traj_returns[j-start:i-done])
-        
-        return_list[i] = np.sum(curr_traj_returns)
-        timesteps[start+1:done+1] = np.arange(done - start)
-    return rtg, timesteps
-
->>>>>>> d789222f
 def producer(
     config: Config, 
     rng: np.random.Generator,
