--- conflicted
+++ resolved
@@ -36,7 +36,6 @@
         return len(self.data) - self.block_size
 
     def __getitem__(self, idx):
-<<<<<<< HEAD
         block_size = self.block_size
         done_idx = min(self.done_idxs[np.searchsorted(self.done_idxs, idx)], idx + block_size)
         idx = done_idx - block_size
@@ -45,24 +44,6 @@
         if idx < 0:
             idx, done_idx = 0, block_size
             print(f"ERROR on indexing, idx: {idx}, done_idx: {done_idx}, {self.done_idxs}")
-=======
-        block_size = self.block_size // 3
-        # idx = idx + block_size
-
-        done_idx = min(self.done_idxs[np.nonzero(self.done_idxs > idx)[0][0]], idx + block_size)
-        # for i in self.done_idxs:
-        #     if i > idx: # first done_idx greater than idx
-        #         done_idx = min(int(i), done_idx)
-        #         break
-        idx = done_idx - block_size
-        # states = states / 255.
-        
-        try:
-            assert (idx >= 0), f"\n\n\n\ERROR on indexing, idx: {idx}, done_idx: {done_idx}, {self.done_idxs}"
-        except AssertionError as e:
-            print(e)
-            idx, done_idx = 0, block_size
->>>>>>> d789222f
         states = self.data[idx:done_idx]
         assert (len(states) == 30), "Error on states length"
         
@@ -147,11 +128,7 @@
 
             rng = np.random.default_rng(self.seed)
             if self.producer is None:
-<<<<<<< HEAD
                 self.producer = Thread(target=producer, args=(self.config, rng, self.queue, False)) # config, np.RNG, queue, verbose
-=======
-                self.producer = Thread(target=producer, args=(self.config, rng, self.queue, True))
->>>>>>> d789222f
                 self.producer.start()
             # print(self.producer.is_alive() )
 
@@ -178,19 +155,11 @@
                 idx = next(self.sampler_iterator)
             except StopIteration:
                 
-<<<<<<< HEAD
                 # self.dataset_context['num_iterated'] += self.num_iterated_epoch
                 # if self.dataset_context['num_iterated'] >= self.steps_to_reload:
                 #     self.dataset_context['num_iterated'] = 0
                 #     for i in range(self.num_workers+1):
                 #         self.dataset_context['need_init_{}'.format(i)] = True
-=======
-                self.dataset_context['num_iterated'] += self.num_iterated_epoch
-                if self.dataset_context['num_iterated'] >= self.steps_to_reload:
-                    self.dataset_context['num_iterated'] = 0
-                    for i in range(self.num_workers+1):
-                        self.dataset_context['need_init_{}'.format(i)] = True
->>>>>>> d789222f
                     
                 
                 raise StopIteration
