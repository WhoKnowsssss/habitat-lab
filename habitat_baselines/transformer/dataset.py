import os, pickle, time
from threading import Thread
from this import d
from typing import Any, ClassVar, Dict, List, Tuple, Union, Optional
import itertools as its
from collections import deque

import numpy as np
import torch

from torch.utils.data import (
    Dataset, 
    IterableDataset, 
    RandomSampler,
    SequentialSampler,
    DistributedSampler,
    get_worker_info
)

from habitat import Config, logger
from habitat_baselines.transformer.dataset_utils import producer

class StateActionReturnDataset(Dataset):

    def __init__(self, data, block_size, actions, done_idxs, rtgs, timesteps):        
        self.block_size = block_size
        self.vocab_size = actions.shape[-1]
        self.data = data
        self.actions = actions
        self.done_idxs = done_idxs
        self.rtgs = rtgs
        self.timesteps = timesteps
    
    def __len__(self):
        assert len(self.data) > self.block_size, "No enough transitions in this dataset"
        return len(self.data) - self.block_size

    def __getitem__(self, idx):
        block_size = self.block_size // 3
        idx = idx + block_size
        done_idx = idx + block_size
        for i in self.done_idxs:
            if i > idx: # first done_idx greater than idx
                done_idx = min(int(i), done_idx)
                break
        idx = done_idx - block_size
        states = self.data[idx:done_idx]
        # states = states / 255.
        assert (idx >= 0), "Error on indexing"
        assert (len(states) == 30), "Error on states length"
        actions = torch.tensor(self.actions[idx:done_idx], dtype=torch.float32).unsqueeze(1) # (block_size, 1)
        rtgs = torch.tensor(self.rtgs[idx:done_idx], dtype=torch.float32).unsqueeze(1)
        timesteps = torch.tensor(self.timesteps[idx:idx+1], dtype=torch.int64).unsqueeze(1)

        return states, actions, rtgs, timesteps

    @classmethod
    def from_config(
        cls,
        buffer: Tuple,
        context_length: int=30,
    ):
<<<<<<< HEAD
=======
        obss = []
        actions = []
        returns = [0]
        done_idxs = []
        stepwise_returns = []

        path = config.trajectory_dir

        filenames = os.listdir(path)
        filenames.sort()

        if verbose:
            logger.info(
                "# of Trajectory Files: {}".format(
                    len(filenames)
                )
            )

        transitions_per_buffer = np.zeros(len(filenames), dtype=int)
        num_trajectories = 0
        while len(obss) < config.steps_per_load:
            buffer_num = rng.choice(np.arange(len(filenames)), 1)[0]
            i = transitions_per_buffer[buffer_num]
            if verbose:
                logger.info(
                    "Loading from buffer {} which has {} already loaded".format(
                        buffer_num, i
                    )
                )
            file = os.path.join(path, filenames[buffer_num])
            if os.path.exists(file):
                dataset_raw = torch.load(file, map_location=torch.device('cpu'))
                done = False
                curr_num_transitions = len(obss)
                trajectories_to_load = config.trajs_per_file
                # buffer_index = rng.integers(0, len(dataset_raw["actions"]))
                buffer_index = 0
                while not done:
                    # states, ac, ret, next_states, next_action, next_reward, terminal, indices = frb.sample_transition_batch(batch_size=1, indices=[i])
                    try:
                        states, ac, ret, terminal = {k:dataset_raw["obs"][buffer_index][k] for k in dataset_raw["obs"][0].keys()}, dataset_raw["actions"][buffer_index].numpy(), [dataset_raw["rewards"][buffer_index].numpy()], [not dataset_raw["masks"][buffer_index].numpy()]
                    except Exception as e:
                        print("\n\n\n\n", e)
                        print(len(dataset_raw["actions"]), buffer_index, "\n\n\n\n\n")
                    # states = states.transpose((0, 3, 1, 2))[0] # (1, 84, 84, 4) --> (4, 84, 84)
                    obss += [states]
                    actions += [ac] if ac.shape[0] > 1 else [ac[0]]
                    stepwise_returns += [ret[0]]
                    buffer_index += 1
                    if terminal[0] == 1:
                        done_idxs += [len(obss)]
                        curr_num_transitions = done_idxs[-1]
                        returns += [0]
                        if trajectories_to_load == 0 or buffer_index >= len(dataset_raw["actions"]):
                            done = True
                        else:
                            trajectories_to_load -= 1
                            # buffer_index = rng.integers(0, len(dataset_raw["actions"]))  
                    returns[-1] += ret[0]
                    i += 1
                    
                    
                    if i >= 110000:
                        obss = obss[:curr_num_transitions]
                        actions = actions[:curr_num_transitions]
                        stepwise_returns = stepwise_returns[:curr_num_transitions]
                        returns[-1] = 0
                        i = curr_num_transitions
                        done = True
                num_trajectories += (config.trajs_per_file - trajectories_to_load)
                transitions_per_buffer[buffer_num] = i
            if verbose:
                logger.info(
                    "This buffer has {} loaded transitions and there are now {} transitions total divided into {} trajectories. ".format(
                        i, len(obss), num_trajectories
                    )
                )

        actions = np.array(actions)
        returns = np.array(returns, dtype=np.float32)
        stepwise_returns = np.array(stepwise_returns)
        done_idxs = np.array(done_idxs)

        # -- create reward-to-go dataset
        start_index = 0
        rtg = np.zeros_like(stepwise_returns)
        for i in done_idxs:
            i = int(i)
            curr_traj_returns = stepwise_returns[start_index:i]
            for j in range(i-1, start_index-1, -1): # start from i-1
                rtg_j = curr_traj_returns[j-start_index:i-start_index]
                rtg[j] = sum(rtg_j)
            start_index = i
        # print('max rtg is %d' % max(rtg))

        # -- create timestep dataset
        start_index = 0
        timesteps = np.zeros(len(actions)+1, dtype=int)
        for i in done_idxs:
            i = int(i)
            timesteps[start_index:i+1] = np.arange(i+1 - start_index)
            start_index = i+1
        # print('max timestep is %d' % max(timesteps))

        if verbose:
            logger.info(
                "In this load, max rtg is {}, max timestep is {}. ".format(
                    rtg.max().round(2), timesteps.max()
                )
            )
>>>>>>> f478955f

        obss, actions, done_idxs, rtg, timesteps = buffer
        return cls(
            obss, 
            context_length,
            actions, 
            done_idxs, 
            rtg, 
            timesteps
        )

class RollingDataset(IterableDataset):

    class DatasetIterator:
        dataset: StateActionReturnDataset

        def __init__(self, 
            config: Config, 
            context_length: int, 
            sampler_params: Tuple, 
            dataset_context: Dict,
            world_rank: bool,
        ):
            self.config = config
            self.context_length = context_length
            self.dataset_context = dataset_context
            self.steps_to_reload = config.steps_to_reload
            self.world_rank = world_rank
            num_replicas, rank, self.seed = sampler_params
            assert ((num_replicas is None) == (rank is None)), "Local or Distributed Training? "
            if num_replicas is None:
                self._is_distributed = False
            else:
                self.num_replicas = num_replicas
                self.rank = rank
                self.steps_to_reload = self.steps_to_reload // num_replicas
                self._is_distributed = True

            self.dataset_context['num_iterated'] = 0
            self.dataset_context['num_init'] = 0
            self.num_iterated_epoch = 0
            self.queue = deque()
            rng = np.random.default_rng(self.seed + self.seed_epoch)
            self.producer = Thread(target=producer, args=(config, rng, self.queue, (self.id == 0)))
            
            
        def init_dataset(self):

            assert hasattr(self, 'seed_epoch'), "Set epoch before Dataloader loads"
            

<<<<<<< HEAD
            self.dataset = StateActionReturnDataset.from_config(self.config, self.context_length, rng, )
=======
            self.dataset = StateActionReturnDataset.from_config(self.config, self.context_length, rng, ((self.id == 0) and self.world_rank))
>>>>>>> f478955f
                  
            self.dataset_context['num_init'] += 1

            if self._is_distributed:
                self.sampler = DistributedSampler(self.dataset, num_replicas=self.num_replicas, rank=self.rank, seed=self.seed, drop_last=True)
            else:
                self.sampler = SequentialSampler(self.dataset) # RandomSampler

        def __iter__(self):
            worker_info = get_worker_info()
            self.num_workers = worker_info.num_workers - 1 if worker_info is not None else 0
            self.id = worker_info.id if worker_info is not None else 0

            if worker_info is not None: 
                self.id = worker_info.id

            if self.dataset_context['num_init'] != -1:
                self.init_dataset()

            self.sampler_iterator = iter(self.sampler)

            if worker_info is not None: 
                if self.dataset_context['num_init'] == worker_info.num_workers:
                    self.dataset_context['num_init'] = -1
                next(its.islice(self.sampler_iterator, worker_info.id, worker_info.id), None)
            else:
                self.dataset_context['num_init'] = -1

            return self

        def __next__(self):
            
            self.num_iterated_epoch += 1

            try:
                idx = next(self.sampler_iterator)
            except StopIteration:
                
                self.dataset_context['num_iterated'] += self.num_iterated_epoch
                if self.dataset_context['num_iterated'] >= self.steps_to_reload:
                    self.dataset_context['num_iterated'] = 0
                    self.dataset_context['num_init'] = 0
                
                raise StopIteration

            item = self.dataset.__getitem__(idx)
            next(its.islice(self.sampler_iterator, self.num_workers, self.num_workers), None)
            return item

        def set_epoch(self, epoch):
            if self._is_distributed:
                try:
                    self.sampler.set_epoch(epoch)
                except:
                    pass
            self.seed_epoch = epoch

        
    def __init__(self, config: Config, context_length: int, sampler_params: Tuple, dataset_context: dict, world_rank: bool):
        self.iterator = self.DatasetIterator(config, context_length, sampler_params, dataset_context, world_rank)

    def __iter__(self):
        return iter(self.iterator)

    def set_epoch(self, epoch):
        self.iterator.set_epoch(epoch)<|MERGE_RESOLUTION|>--- conflicted
+++ resolved
@@ -60,119 +60,6 @@
         buffer: Tuple,
         context_length: int=30,
     ):
-<<<<<<< HEAD
-=======
-        obss = []
-        actions = []
-        returns = [0]
-        done_idxs = []
-        stepwise_returns = []
-
-        path = config.trajectory_dir
-
-        filenames = os.listdir(path)
-        filenames.sort()
-
-        if verbose:
-            logger.info(
-                "# of Trajectory Files: {}".format(
-                    len(filenames)
-                )
-            )
-
-        transitions_per_buffer = np.zeros(len(filenames), dtype=int)
-        num_trajectories = 0
-        while len(obss) < config.steps_per_load:
-            buffer_num = rng.choice(np.arange(len(filenames)), 1)[0]
-            i = transitions_per_buffer[buffer_num]
-            if verbose:
-                logger.info(
-                    "Loading from buffer {} which has {} already loaded".format(
-                        buffer_num, i
-                    )
-                )
-            file = os.path.join(path, filenames[buffer_num])
-            if os.path.exists(file):
-                dataset_raw = torch.load(file, map_location=torch.device('cpu'))
-                done = False
-                curr_num_transitions = len(obss)
-                trajectories_to_load = config.trajs_per_file
-                # buffer_index = rng.integers(0, len(dataset_raw["actions"]))
-                buffer_index = 0
-                while not done:
-                    # states, ac, ret, next_states, next_action, next_reward, terminal, indices = frb.sample_transition_batch(batch_size=1, indices=[i])
-                    try:
-                        states, ac, ret, terminal = {k:dataset_raw["obs"][buffer_index][k] for k in dataset_raw["obs"][0].keys()}, dataset_raw["actions"][buffer_index].numpy(), [dataset_raw["rewards"][buffer_index].numpy()], [not dataset_raw["masks"][buffer_index].numpy()]
-                    except Exception as e:
-                        print("\n\n\n\n", e)
-                        print(len(dataset_raw["actions"]), buffer_index, "\n\n\n\n\n")
-                    # states = states.transpose((0, 3, 1, 2))[0] # (1, 84, 84, 4) --> (4, 84, 84)
-                    obss += [states]
-                    actions += [ac] if ac.shape[0] > 1 else [ac[0]]
-                    stepwise_returns += [ret[0]]
-                    buffer_index += 1
-                    if terminal[0] == 1:
-                        done_idxs += [len(obss)]
-                        curr_num_transitions = done_idxs[-1]
-                        returns += [0]
-                        if trajectories_to_load == 0 or buffer_index >= len(dataset_raw["actions"]):
-                            done = True
-                        else:
-                            trajectories_to_load -= 1
-                            # buffer_index = rng.integers(0, len(dataset_raw["actions"]))  
-                    returns[-1] += ret[0]
-                    i += 1
-                    
-                    
-                    if i >= 110000:
-                        obss = obss[:curr_num_transitions]
-                        actions = actions[:curr_num_transitions]
-                        stepwise_returns = stepwise_returns[:curr_num_transitions]
-                        returns[-1] = 0
-                        i = curr_num_transitions
-                        done = True
-                num_trajectories += (config.trajs_per_file - trajectories_to_load)
-                transitions_per_buffer[buffer_num] = i
-            if verbose:
-                logger.info(
-                    "This buffer has {} loaded transitions and there are now {} transitions total divided into {} trajectories. ".format(
-                        i, len(obss), num_trajectories
-                    )
-                )
-
-        actions = np.array(actions)
-        returns = np.array(returns, dtype=np.float32)
-        stepwise_returns = np.array(stepwise_returns)
-        done_idxs = np.array(done_idxs)
-
-        # -- create reward-to-go dataset
-        start_index = 0
-        rtg = np.zeros_like(stepwise_returns)
-        for i in done_idxs:
-            i = int(i)
-            curr_traj_returns = stepwise_returns[start_index:i]
-            for j in range(i-1, start_index-1, -1): # start from i-1
-                rtg_j = curr_traj_returns[j-start_index:i-start_index]
-                rtg[j] = sum(rtg_j)
-            start_index = i
-        # print('max rtg is %d' % max(rtg))
-
-        # -- create timestep dataset
-        start_index = 0
-        timesteps = np.zeros(len(actions)+1, dtype=int)
-        for i in done_idxs:
-            i = int(i)
-            timesteps[start_index:i+1] = np.arange(i+1 - start_index)
-            start_index = i+1
-        # print('max timestep is %d' % max(timesteps))
-
-        if verbose:
-            logger.info(
-                "In this load, max rtg is {}, max timestep is {}. ".format(
-                    rtg.max().round(2), timesteps.max()
-                )
-            )
->>>>>>> f478955f
 
         obss, actions, done_idxs, rtg, timesteps = buffer
         return cls(
@@ -216,19 +103,17 @@
             self.num_iterated_epoch = 0
             self.queue = deque()
             rng = np.random.default_rng(self.seed + self.seed_epoch)
-            self.producer = Thread(target=producer, args=(config, rng, self.queue, (self.id == 0)))
+            self.producer = Thread(target=producer, args=(config, rng, self.queue, ((self.id == 0) and self.world_rank)))
+            self.producer.start()
             
             
         def init_dataset(self):
 
             assert hasattr(self, 'seed_epoch'), "Set epoch before Dataloader loads"
             
-
-<<<<<<< HEAD
-            self.dataset = StateActionReturnDataset.from_config(self.config, self.context_length, rng, )
-=======
-            self.dataset = StateActionReturnDataset.from_config(self.config, self.context_length, rng, ((self.id == 0) and self.world_rank))
->>>>>>> f478955f
+            while len(self.queue) == 0:
+                time.sleep(1)
+            self.dataset = StateActionReturnDataset.from_config(self.config, self.queue.popleft(), self.context_length)
                   
             self.dataset_context['num_init'] += 1
 
