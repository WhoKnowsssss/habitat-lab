--- conflicted
+++ resolved
@@ -284,15 +284,9 @@
         x = self.ln_f(x)
 
         if actions is not None and self.model_type == 'reward_conditioned':
-<<<<<<< HEAD
             logits_loc = self.head(x[:, (self.num_inputs-2)::self.num_inputs, :]) # only keep predictions from state_embeddings
             logits_arm = self.head_2(x[:, (self.num_inputs-2)::self.num_inputs, :])
             logits_stop = self.head_3(x[:, (self.num_inputs-2)::self.num_inputs, :])
-=======
-            logits_loc = self.head(x[:, 1::3, :]) # only keep predictions from state_embeddings
-            logits_arm = self.head_2(x[:, 1::3, :])
-            logits_stop = self.head_3(x[:, 1::3, :])
->>>>>>> d789222f
         elif actions is None and self.model_type == 'reward_conditioned':
             logits = logits[:, 1:, :]
         elif actions is not None and self.model_type == 'naive':
@@ -305,14 +299,9 @@
         # if we are given some desired targets also calculate the loss
         loss = None
         if targets is not None:
-<<<<<<< HEAD
             loss = F.cross_entropy(logits_loc.permute(0,2,1), (targets[:,:,9].long() + 1 + 2*torch.all(targets[:,:,8:-1].detach()==0,dim=-1)), label_smoothing=0.0)
             loss += F.mse_loss(logits_arm, targets[:,:,:8])
             # loss += F.binary_cross_entropy_with_logits(logits_stop.squeeze(), torch.any(targets[:,:,:8]!=0, dim=-1).float().squeeze())
-=======
-            loss = F.cross_entropy(logits_loc.permute(0,2,1), (targets[:,:,9].long() + 1 + 2*torch.all(targets[:,:,8:-1].detach()==0,dim=-1)), label_smoothing=0.1)
-            loss += F.mse_loss(logits_arm, targets[:,:,:8])
->>>>>>> d789222f
 
         logits_loc = torch.argmax(logits_loc,dim=-1)
         logits = torch.zeros((*logits_loc.shape[:2], 11),device=logits_loc.device)
@@ -321,8 +310,4 @@
         logits[:,:,9] = logits_loc - 1
         logits[:,:,9:-1][logits[:,:,9:-1]==2] = 0
         logits[:,:,-1] = 0
-<<<<<<< HEAD
-
-=======
->>>>>>> d789222f
         return logits, loss