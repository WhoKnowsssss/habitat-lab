--- conflicted
+++ resolved
@@ -552,13 +552,7 @@
     )
     if "disk" in video_option:
         assert video_dir is not None
-<<<<<<< HEAD
         images_to_video(images, video_dir, video_name, verbose=verbose, fps=fps)
-=======
-        images_to_video(
-            images, video_dir, video_name, fps=fps, verbose=verbose
-        )
->>>>>>> 266f64cb
     if "tensorboard" in video_option:
         tb_writer.add_video_from_np_images(
             f"episode{episode_id}", checkpoint_idx, images, fps=fps
