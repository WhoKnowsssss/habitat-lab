VERBOSE: False
BASE_TASK_CONFIG_PATH: configs/tasks/rearrange/composite.yaml
TRAINER_NAME: "transformer"
ENV_NAME: "RearrangeRLEnv"
SIMULATOR_GPU_ID: 0
TORCH_GPU_ID: 0
VIDEO_OPTION: ["disk"]
TENSORBOARD_DIR: "tb"
VIDEO_DIR: "video_dir"
VIDEO_FPS: 30
VIDEO_RENDER_TOP_DOWN: False
VIDEO_RENDER_ALL_INFO: True
TEST_EPISODE_COUNT: -1
EVAL_CKPT_PATH_DIR: "data/ckpts/nav_pick_success_only"
NUM_ENVIRONMENTS: 1
WRITER_TYPE: 'wb'
# Visual sensors to include
SENSORS: ["HEAD_DEPTH_SENSOR", "HEAD_RGB_SENSOR"]
CHECKPOINT_FOLDER: "data/ckpts/nav_pick_success_only"
NUM_UPDATES: -1
TOTAL_NUM_STEPS: 1.0e8
LOG_INTERVAL: 1
NUM_CHECKPOINTS: -1
CHECKPOINT_INTERVAL: 30
FORCE_TORCH_SINGLE_THREADED: True
EVAL_KEYS_TO_INCLUDE_IN_NAME: ['reward', 'force', 'success']

RL:
  POLICY:
      name: "TransformerResNetPolicy"
      action_distribution_type: "gaussian"
<<<<<<< HEAD
      include_visual_keys: ["robot_head_rgb"] # "robot_head_depth", 
=======
      include_visual_keys: ["robot_head_depth"]
>>>>>>> d789222f
      

  REWARD_MEASURE: "composite_reward"
  SUCCESS_MEASURE: "composite_success"
  SUCCESS_REWARD: 100.0
  SLACK_REWARD: -0.01
<<<<<<< HEAD
  GYM_OBS_KEYS: ['obj_start_sensor', 'joint', 'is_holding', 'relative_resting_position'] # , 'abs_obj_start_sensor'

  TRAJECTORY_DATASET:
    trajectory_dir: "/srv/share/xhuang394/share_demos/nav_pick_03_29_rgb/"
    files_per_load: 6
    steps_to_reload: 5000
=======
  GYM_OBS_KEYS: ['obj_start_sensor', 'joint', 'is_holding', 'relative_resting_position', 'nav_goal']

  TRAJECTORY_DATASET:
    trajectory_dir: "./data/temp_data"
    steps_per_load: 1500
    steps_to_reload: 15000
>>>>>>> d789222f
    trajs_per_file: 10


  TRANSFORMER:
    lr: 1.0E-4
    eps: 1.0E-5
    grad_norm_clip: 0.5
    use_linear_lr_decay: True
    batch_size: 128 # 160
    num_workers: 1




    return_to_go: 130
    
    num_mini_batch: 2
    context_length: 30
    max_episode_step: 500
    model_type: "reward_conditioned"
    n_head: 8
    n_layer: 6
    use_linear_clip_decay: False
    reward_window_size: 50

    use_normalized_advantage: False

    hidden_size: 512

    # Use double buffered sampling, typically helps
    # when environment time is similar or large than
    # policy inference time during rollout generation
    use_double_buffered_sampler: False

    sync_frac: 0.6
    # The PyTorch distributed backend to use
    distrib_backend: NCCL
    # Visual encoder backbone
    pretrained_weights: "data/ddppo-models/gibson-2plus-resnet50.pth" #
    # Initialize with pretrained weights
    pretrained: False
    # Initialize just the visual encoder backbone with pretrained weights
    pretrained_encoder: False
    # Whether or not the visual encoder backbone will be trained.
    train_encoder: True

    # Model parameters
    backbone: resnet18 # resnet18

  

WB:
  PROJECT_NAME: "habitat"
  ENTITY: "haytham-huang"
  RUN_NAME: "nav_pick_obj_start"
  GROUP: "nav_pick"<|MERGE_RESOLUTION|>--- conflicted
+++ resolved
@@ -29,32 +29,19 @@
   POLICY:
       name: "TransformerResNetPolicy"
       action_distribution_type: "gaussian"
-<<<<<<< HEAD
       include_visual_keys: ["robot_head_rgb"] # "robot_head_depth", 
-=======
-      include_visual_keys: ["robot_head_depth"]
->>>>>>> d789222f
       
 
   REWARD_MEASURE: "composite_reward"
   SUCCESS_MEASURE: "composite_success"
   SUCCESS_REWARD: 100.0
   SLACK_REWARD: -0.01
-<<<<<<< HEAD
   GYM_OBS_KEYS: ['obj_start_sensor', 'joint', 'is_holding', 'relative_resting_position'] # , 'abs_obj_start_sensor'
 
   TRAJECTORY_DATASET:
     trajectory_dir: "/srv/share/xhuang394/share_demos/nav_pick_03_29_rgb/"
     files_per_load: 6
     steps_to_reload: 5000
-=======
-  GYM_OBS_KEYS: ['obj_start_sensor', 'joint', 'is_holding', 'relative_resting_position', 'nav_goal']
-
-  TRAJECTORY_DATASET:
-    trajectory_dir: "./data/temp_data"
-    steps_per_load: 1500
-    steps_to_reload: 15000
->>>>>>> d789222f
     trajs_per_file: 10
 
 
