VERBOSE: False
BASE_TASK_CONFIG_PATH: configs/tasks/rearrange/nav_pick_nav_place.yaml
TRAINER_NAME: "ddppo"
SIMULATOR_GPU_ID: 0
TORCH_GPU_ID: 0
VIDEO_OPTION: [] #"disk"
TENSORBOARD_DIR: "tb"
VIDEO_DIR: "video_dir"
VIDEO_FPS: 30
VIDEO_RENDER_TOP_DOWN: False
VIDEO_RENDER_ALL_INFO: True
VIDEO_RENDER_VIEWS:
  - "THIRD_RGB_SENSOR"
SENSORS: ["HEAD_DEPTH_SENSOR"]
TEST_EPISODE_COUNT: -1
EVAL_CKPT_PATH_DIR: ""
NUM_ENVIRONMENTS: 1
WRITER_TYPE: 'tb'
SENSORS: ["HEAD_DEPTH_SENSOR", "HEAD_RGB_SENSOR"]
CHECKPOINT_FOLDER: "data/new_checkpoints"
NUM_UPDATES: -1
TOTAL_NUM_STEPS: 1.0e8
LOG_INTERVAL: 10
NUM_CHECKPOINTS: 20
FORCE_TORCH_SINGLE_THREADED: True
EVAL_KEYS_TO_INCLUDE_IN_NAME: ['reward', 'force', 'composite_success']
EVAL:
  USE_CKPT_CONFIG: False
  SHOULD_LOAD_CKPT: False
TASK_CONFIG:
  # Add the oracle navigation action
  TASK:
    POSSIBLE_ACTIONS:
    - ARM_ACTION
    - BASE_VELOCITY
    - REARRANGE_STOP
    - ORACLE_NAV_ACTION

<<<<<<< HEAD
# IL SAVE OPTIONS
DATASET_SAVE_PATH: "/srv/share/aszot3/share_demos/nav_pick_03_09/"
DATASET_SAVE_INTERVAL: 10
DATASET_SAVE_ENCODER: True
DATASET_SAVE_VISUAL_ENCODED: False

=======
>>>>>>> e25ea935
RL:
  POLICY:
      name: "HierarchicalPolicy"
      high_level_policy:
        name: "GtHighLevelPolicy"
      OBS_TRANSFORMS:
        ENABLED_TRANSFORMS: ['AddVirtualKeys']
        ADD_VIRTUAL_KEYS:
          "nav_to_skill": 8
          "object_to_agent_gps_compass": 2
      DEFINED_SKILLS:
        NN_OPEN_CAB:
          skill_name: "ArtObjSkillPolicy"
          name: "PointNavResNetPolicy"
          action_distribution_type: "gaussian"
          AT_RESTING_THRESHOLD: 0.15
          OBS_SKILL_INPUTS: []
          LOAD_CKPT_FILE: "data/models/open_cab.pth"
          MAX_SKILL_STEPS: 200
          START_ZONE_RADIUS: 0.3
          FORCE_END_ON_TIMEOUT: True

        NN_OPEN_FRIDGE:
          skill_name: "ArtObjSkillPolicy"
          name: "PointNavResNetPolicy"
          action_distribution_type: "gaussian"
          AT_RESTING_THRESHOLD: 0.15
          OBS_SKILL_INPUTS: []
          LOAD_CKPT_FILE: "data/models/open_fridge.pth"
          MAX_SKILL_STEPS: 200
          START_ZONE_RADIUS: 0.3
          FORCE_END_ON_TIMEOUT: True

        NN_CLOSE_CAB:
          skill_name: "ArtObjSkillPolicy"
          name: "PointNavResNetPolicy"
          action_distribution_type: "gaussian"
          AT_RESTING_THRESHOLD: 0.2
          OBS_SKILL_INPUTS: ["obj_start_sensor"]
          LOAD_CKPT_FILE: "data/models/close_cab.pth"
          MAX_SKILL_STEPS: 200
          START_ZONE_RADIUS: 0.3
          FORCE_END_ON_TIMEOUT: True

        NN_CLOSE_FRIDGE:
          skill_name: "ArtObjSkillPolicy"
          name: "PointNavResNetPolicy"
          action_distribution_type: "gaussian"
          AT_RESTING_THRESHOLD: 0.2
          OBS_SKILL_INPUTS: ["obj_start_sensor"]
          LOAD_CKPT_FILE: "data/models/close_fridge.pth"
          MAX_SKILL_STEPS: 200
          START_ZONE_RADIUS: 0.3
          FORCE_END_ON_TIMEOUT: True

        NN_PICK:
          skill_name: "PickSkillPolicy"
          name: "PointNavResNetPolicy"
          action_distribution_type: "gaussian"
          AT_RESTING_THRESHOLD: 0.15
          OBS_SKILL_INPUTS: ["obj_start_sensor"]
          LOAD_CKPT_FILE: "data/models/pick.pth"
          MAX_SKILL_STEPS: 200
          FORCE_END_ON_TIMEOUT: True

        GT_NAV:
          skill_name: "OracleNavPolicy"
          OBS_SKILL_INPUTS: ["obj_start_sensor", "abs_obj_start_sensor", "obj_goal_sensor", "abs_obj_goal_sensor"]
          GOAL_SENSORS: ["obj_goal_sensor", "abs_obj_goal_sensor"]
          NAV_ACTION_NAME: "BASE_VELOCITY"
          MAX_SKILL_STEPS: 300
          FORCE_END_ON_TIMEOUT: True
          STOP_ANGLE_THRESH: 0.2
          STOP_DIST_THRESH: 1.0

        NN_PLACE:
          skill_name: "PlaceSkillPolicy"
          name: "PointNavResNetPolicy"
          action_distribution_type: "gaussian"
          AT_RESTING_THRESHOLD: 0.15
          OBS_SKILL_INPUTS: ["obj_goal_sensor"]
          LOAD_CKPT_FILE: "data/models/place.pth"
          MAX_SKILL_STEPS: 200
          FORCE_END_ON_TIMEOUT: True

        WAIT_SKILL:
          skill_name: "WaitSkillPolicy"
          MAX_SKILL_STEPS: -1.0
          FORCE_END_ON_TIMEOUT: False

        RESET_ARM_SKILL:
          skill_name: "ResetArmSkill"
          MAX_SKILL_STEPS: 50
          RESET_JOINT_STATE: [-4.5003259e-01, -1.0799699e00, 9.9526465e-02, 9.3869519e-01, -7.8854430e-04, 1.5702540e00, 4.6168058e-03]
          FORCE_END_ON_TIMEOUT: False

      USE_SKILLS:
        # Uncomment if you are also using these skills
        # open_cab: "NN_OPEN_CAB"
        # open_fridge: "NN_OPEN_FRIDGE"
        # close_cab: "NN_OPEN_CAB"
        # close_fridge: "NN_OPEN_FRIDGE"
        pick: "NN_PICK"
        place: "NN_PLACE"
        nav: "GT_NAV"
        nav_to_receptacle: "GT_NAV"
        wait: "WAIT_SKILL"
        reset_arm: "RESET_ARM_SKILL"

  PPO:
    # ppo params
    clip_param: 0.2
    ppo_epoch: 2
    num_mini_batch: 2
    value_loss_coef: 0.5
    entropy_coef: 0.0001
    lr: 2.5e-4
    eps: 1e-5
    max_grad_norm: 0.2
    num_steps: 128
    use_gae: True
    gamma: 0.99
    tau: 0.95
    use_linear_clip_decay: False
    use_linear_lr_decay: False
    reward_window_size: 50

    use_normalized_advantage: False

    hidden_size: 512

    # Use double buffered sampling, typically helps
    # when environment time is similar or large than
    # policy inference time during rollout generation
    use_double_buffered_sampler: False

  DDPPO:
    sync_frac: 0.6
    # The PyTorch distributed backend to use
    distrib_backend: NCCL
    # Visual encoder backbone
    pretrained_weights: data/ddppo-models/gibson-2plus-resnet50.pth
    # Initialize with pretrained weights
    pretrained: False
    # Initialize just the visual encoder backbone with pretrained weights
    pretrained_encoder: False
    # Whether or not the visual encoder backbone will be trained.
    train_encoder: True
    # Whether or not to reset the critic linear layer
    reset_critic: False

    # Model parameters
    backbone: resnet18
    rnn_type: LSTM
    num_recurrent_layers: 2<|MERGE_RESOLUTION|>--- conflicted
+++ resolved
@@ -36,15 +36,12 @@
     - REARRANGE_STOP
     - ORACLE_NAV_ACTION
 
-<<<<<<< HEAD
 # IL SAVE OPTIONS
 DATASET_SAVE_PATH: "/srv/share/aszot3/share_demos/nav_pick_03_09/"
 DATASET_SAVE_INTERVAL: 10
 DATASET_SAVE_ENCODER: True
 DATASET_SAVE_VISUAL_ENCODED: False
 
-=======
->>>>>>> e25ea935
 RL:
   POLICY:
       name: "HierarchicalPolicy"
