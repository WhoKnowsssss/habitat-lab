VERBOSE: False
BASE_TASK_CONFIG_PATH: configs/tasks/rearrange/pick.yaml
TRAINER_NAME: "ddppo"
SIMULATOR_GPU_ID: 0
TORCH_GPU_ID: 0
VIDEO_OPTION: ["disk"]
TENSORBOARD_DIR: "tb"
VIDEO_DIR: "video_dir"
VIDEO_FPS: 30
VIDEO_RENDER_TOP_DOWN: False
VIDEO_RENDER_ALL_INFO: True
TEST_EPISODE_COUNT: -1
EVAL_CKPT_PATH_DIR: "data/new_checkpoints"
NUM_ENVIRONMENTS: 32
# Visual sensors to include
SENSORS: ["HEAD_DEPTH_SENSOR"]
CHECKPOINT_FOLDER: "data/new_checkpoints"
NUM_UPDATES: -1
TOTAL_NUM_STEPS: 1.0e8
LOG_INTERVAL: 10
NUM_CHECKPOINTS: 20
# Force PyTorch to be single threaded as
# this improves performance considerably
FORCE_TORCH_SINGLE_THREADED: True
EVAL_KEYS_TO_INCLUDE_IN_NAME: ['reward', 'force', 'success']
ENV_NAME: "RearrangeRLEnv"

<<<<<<< HEAD
EVAL:
  SPLIT: "eval"

# IL SAVE OPTIONS
DATASET_SAVE_PATH: "/srv/share/aszot3/share_demos/pick_02_09/"
DATASET_SAVE_INTERVAL: 100
DATASET_SAVE_ENCODER: True
DATASET_SAVE_VISUAL_ENCODED: False

=======
>>>>>>> 78abaa5a
RL:
  POLICY:
      name: "PointNavResNetPolicy"
      action_distribution_type: "gaussian"
      ACTION_DIST:
         use_log_std: True
         clamp_std: True
         std_init: -1.0
         use_std_param: True
  PPO:
    # ppo params
    clip_param: 0.2
    ppo_epoch: 2
    num_mini_batch: 2
    value_loss_coef: 0.5
    entropy_coef: 0.0001
    lr: 3e-4
    eps: 1e-5
    max_grad_norm: 0.2
    num_steps: 128
    use_gae: True
    gamma: 0.99
    tau: 0.95
    use_linear_clip_decay: False
    use_linear_lr_decay: False
    reward_window_size: 50

    use_normalized_advantage: False

    hidden_size: 512

    # Use double buffered sampling, typically helps
    # when environment time is similar or large than
    # policy inference time during rollout generation
    use_double_buffered_sampler: False

  DDPPO:
    sync_frac: 0.6
    # The PyTorch distributed backend to use
    distrib_backend: NCCL
    # Visual encoder backbone
    pretrained_weights: data/ddppo-models/gibson-2plus-resnet50.pth
    # Initialize with pretrained weights
    pretrained: False
    # Initialize just the visual encoder backbone with pretrained weights
    pretrained_encoder: False
    # Whether or not the visual encoder backbone will be trained.
    train_encoder: True
    # Whether or not to reset the critic linear layer
    reset_critic: True

    # Model parameters
    backbone: resnet18
    rnn_type: LSTM
    num_recurrent_layers: 2<|MERGE_RESOLUTION|>--- conflicted
+++ resolved
@@ -25,18 +25,6 @@
 EVAL_KEYS_TO_INCLUDE_IN_NAME: ['reward', 'force', 'success']
 ENV_NAME: "RearrangeRLEnv"
 
-<<<<<<< HEAD
-EVAL:
-  SPLIT: "eval"
-
-# IL SAVE OPTIONS
-DATASET_SAVE_PATH: "/srv/share/aszot3/share_demos/pick_02_09/"
-DATASET_SAVE_INTERVAL: 100
-DATASET_SAVE_ENCODER: True
-DATASET_SAVE_VISUAL_ENCODED: False
-
-=======
->>>>>>> 78abaa5a
 RL:
   POLICY:
       name: "PointNavResNetPolicy"
