--- conflicted
+++ resolved
@@ -3,11 +3,7 @@
 DATASET:
     TYPE: RearrangeDataset-v0
     SPLIT: train
-<<<<<<< HEAD
-    DATA_PATH: data/datasets/replica_cad/v0/eval/counter_10k_1k.json.gz
-=======
     DATA_PATH: data/datasets/replica_cad/rearrange/v1/{split}/all_receptacles_10k_1k.json.gz
->>>>>>> 372969ea
     SCENES_DIR: "data/replica_cad/"
 TASK:
     TYPE: RearrangePickTask-v0
