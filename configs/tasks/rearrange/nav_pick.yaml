GYM:
    AUTO_NAME: "NavPick"
<<<<<<< HEAD
    OBS_KEYS:
    - robot_head_depth
    - relative_resting_position
    - obj_start_sensor
    - obj_start_gps_compass
    - joint
    - is_holding
    CLASS_NAME: "RearrangeRLEnv"
=======
    OBS_KEYS: ['robot_head_depth', 'obj_start_sensor', 'obj_start_gps_compass', 'joint', 'is_holding']
>>>>>>> e2cb8084
ENVIRONMENT:
    MAX_EPISODE_STEPS: 500
DATASET:
    TYPE: RearrangeDataset-v0
    SPLIT: train
    DATA_PATH: data/datasets/replica_cad/rearrange/v1/{split}/all_receptacles_10k_1k.json.gz
    SCENES_DIR: data/replica_cad/
TASK:
    TYPE: RearrangeCompositeTask-v0

    REWARD_MEASURE: "move_obj_reward"
    SUCCESS_MEASURE: "composite_success"
    SUCCESS_REWARD: 100.0
    SLACK_REWARD: -0.01
    END_ON_SUCCESS: True

    COUNT_OBJ_COLLISIONS: true
    COUNT_ROBOT_OBJ_COLLS: false
    CONSTRAINT_VIOLATION_ENDS_EPISODE: False
    BASE_ANGLE_NOISE: 0.15
    BASE_NOISE: 0.05
    EASY_INIT: false
    TASK_SPEC_BASE_PATH: configs/tasks/rearrange/pddl/
    TASK_SPEC: nav_pick
    PDDL_DOMAIN_DEF: replica_cad
    SENSORS:
    - TARGET_START_SENSOR
    - JOINT_SENSOR
    - IS_HOLDING_SENSOR
    - END_EFFECTOR_SENSOR
    - TARGET_START_GPS_COMPASS_SENSOR
    FORCE_TERMINATE:
        TYPE: ForceTerminate
        MAX_ACCUM_FORCE: -1.0
    ROBOT_FORCE:
        TYPE: RobotForce
        MIN_FORCE: 20.0
    MOVE_OBJECTS_REWARD:
        TYPE: MoveObjectsReward
        PICK_REWARD: 1.0
        SUCCESS_DIST: 0.15
        SINGLE_REARRANGE_REWARD: 1.0
        DIST_REWARD: 1.0
        # General Rearrange Reward config
        CONSTRAINT_VIOLATE_PEN: 10.0
        FORCE_PEN: 0.0
        MAX_FORCE_PEN: 1.0
        FORCE_END_PEN: 10.0

    MEASUREMENTS:
    - OBJECT_TO_GOAL_DISTANCE
    - ROBOT_FORCE
    - FORCE_TERMINATE
    - ROBOT_COLLS
    - END_EFFECTOR_TO_OBJECT_DISTANCE
    - DOES_WANT_TERMINATE
    - COMPOSITE_SUCCESS
    - COMPOSITE_BAD_CALLED_TERMINATE
    - NUM_STEPS
    - DID_VIOLATE_HOLD_CONSTRAINT
    - MOVE_OBJECTS_REWARD
    - COMPOSITE_STAGE_GOALS

    ACTIONS:
        ARM_ACTION:
            TYPE: ArmAction
            ARM_CONTROLLER: ArmRelPosAction
            GRIP_CONTROLLER: MagicGraspAction
            ARM_JOINT_DIMENSIONALITY: 7
            GRASP_THRESH_DIST: 0.15
            DISABLE_GRIP: false
            DELTA_POS_LIMIT: 0.0125
            EE_CTRL_LIM: 0.015
        BASE_VELOCITY:
            TYPE: BaseVelAction
            LIN_SPEED: 10.0
            ANG_SPEED: 10.0
            ALLOW_DYN_SLIDE: true
            END_ON_STOP: false
            ALLOW_BACK: true
            MIN_ABS_LIN_SPEED: 1.0
            MIN_ABS_ANG_SPEED: 1.0
        REARRANGE_STOP:
            TYPE: RearrangeStopAction
    POSSIBLE_ACTIONS:
    - ARM_ACTION
    - BASE_VELOCITY
    - REARRANGE_STOP
SIMULATOR:
    ADDITIONAL_OBJECT_PATHS:
        - "data/objects/ycb/configs/"
    ACTION_SPACE_CONFIG: v0
    GRASP_IMPULSE: 1000.0
    HOLD_THRESH: 0.09
    AC_FREQ_RATIO: 4
    DEBUG_RENDER: false
    DEBUG_RENDER_GOAL: true
    AGENTS:
    - AGENT_0
    CONCUR_RENDER: true
    AUTO_SLEEP: true
    AGENT_0:
        HEIGHT: 1.5
        IS_SET_START_STATE: false
        RADIUS: 0.3
        SENSORS:
        - HEAD_DEPTH_SENSOR
        START_POSITION:
        - 0
        - 0
        - 0
        START_ROTATION:
        - 0
        - 0
        - 0
        - 1
        ROBOT_URDF: ./data/robots/hab_fetch/robots/hab_fetch.urdf
        ROBOT_TYPE: FetchRobot
        IK_ARM_URDF: ./data/robots/hab_fetch/robots/fetch_onlyarm.urdf
    HEAD_RGB_SENSOR:
        WIDTH: 128
        HEIGHT: 128
    HEAD_DEPTH_SENSOR:
        WIDTH: 128
        HEIGHT: 128
        MIN_DEPTH: 0.0
        MAX_DEPTH: 10.0
        NORMALIZE_DEPTH: true
    ARM_DEPTH_SENSOR:
        HEIGHT: 128
        MAX_DEPTH: 10.0
        MIN_DEPTH: 0.0
        NORMALIZE_DEPTH: true
        WIDTH: 128
    ARM_RGB_SENSOR:
        HEIGHT: 128
        WIDTH: 128
    CTRL_FREQ: 120.0
    DEFAULT_AGENT_ID: 0
    FORWARD_STEP_SIZE: 0.25
    HABITAT_SIM_V0:
        ALLOW_SLIDING: false
        ENABLE_PHYSICS: true
        GPU_DEVICE_ID: 0
        GPU_GPU: false
        PHYSICS_CONFIG_FILE: ./data/default.physics_config.json
    SEED: 100
    TYPE: RearrangeSim-v0<|MERGE_RESOLUTION|>--- conflicted
+++ resolved
@@ -1,6 +1,5 @@
 GYM:
     AUTO_NAME: "NavPick"
-<<<<<<< HEAD
     OBS_KEYS:
     - robot_head_depth
     - relative_resting_position
@@ -8,10 +7,6 @@
     - obj_start_gps_compass
     - joint
     - is_holding
-    CLASS_NAME: "RearrangeRLEnv"
-=======
-    OBS_KEYS: ['robot_head_depth', 'obj_start_sensor', 'obj_start_gps_compass', 'joint', 'is_holding']
->>>>>>> e2cb8084
 ENVIRONMENT:
     MAX_EPISODE_STEPS: 500
 DATASET:
