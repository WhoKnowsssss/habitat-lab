--- conflicted
+++ resolved
@@ -43,19 +43,10 @@
         TYPE: EEPositionSensor
     IS_HOLDING_SENSOR:
         TYPE: IsHoldingSensor
-<<<<<<< HEAD
-    RELATIVE_RESTING_POS_SENSOR:
-        TYPE: RelativeRestingPositionSensor
-    TARGET_START_POINT_GOAL_SENSOR:
-        TYPE: TargetOrGoalStartPointGoalSensor
-    MARKER_REL_POS_SENSOR:
-        TYPE: "MarkerRelPosSensor"
-=======
     TARGET_START_GPS_COMPASS_SENSOR:
         TYPE: TargetStartGpsCompassSensor
     TARGET_GOAL_GPS_COMPASS_SENSOR:
         TYPE: TargetGoalGpsCompassSensor
->>>>>>> 49bb63d0
     SENSORS:
     - TARGET_START_SENSOR
     - GOAL_SENSOR
