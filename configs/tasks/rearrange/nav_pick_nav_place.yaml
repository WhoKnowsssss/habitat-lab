GYM:
    CLASS_NAME: RearrangeRLEnv
    AUTO_NAME: NavPickNavPlace
    OBS_KEYS:
    - robot_head_depth
    - obj_start_sensor
    - obj_start_gps_compass
    - joint
    - is_holding
ENVIRONMENT:
    MAX_EPISODE_STEPS: 1000
DATASET:
    TYPE: RearrangeDataset-v0
    SPLIT: train
    DATA_PATH: data/datasets/replica_cad/rearrange/v1/eval/all_receptacles_10k_1k.json.gz
    SCENES_DIR: data/replica_cad/
TASK:
    TYPE: RearrangeCompositeTask-v0
    REWARD_MEASURE: move_obj_reward
    SUCCESS_MEASURE: composite_success
    SUCCESS_REWARD: 100.0
    SLACK_REWARD: -0.01
    END_ON_SUCCESS: true
    COUNT_OBJ_COLLISIONS: true
    COUNT_ROBOT_OBJ_COLLS: false
    CONSTRAINT_VIOLATION_ENDS_EPISODE: false
    BASE_ANGLE_NOISE: 0.15
    BASE_NOISE: 0.05
    EASY_INIT: false
    TASK_SPEC_BASE_PATH: configs/tasks/rearrange/pddl/
    TASK_SPEC: nav_pick_nav_place
    PDDL_DOMAIN_DEF: replica_cad
    OBJ_SUCC_THRESH: 0.3
    ART_SUCC_THRESH: 0.15
    TARGET_START_SENSOR:
        TYPE: TargetStartSensor
        GOAL_FORMAT: CARTESIAN
        DIMENSIONALITY: 3
    GOAL_SENSOR:
        TYPE: GoalSensor
        GOAL_FORMAT: CARTESIAN
        DIMENSIONALITY: 3
    JOINT_SENSOR:
        TYPE: JointSensor
        DIMENSIONALITY: 7
    END_EFFECTOR_SENSOR:
        TYPE: EEPositionSensor
    IS_HOLDING_SENSOR:
        TYPE: IsHoldingSensor
    SENSORS:
    - TARGET_START_SENSOR
    - GOAL_SENSOR
    - JOINT_SENSOR
    - IS_HOLDING_SENSOR
    - END_EFFECTOR_SENSOR
    - TARGET_START_GPS_COMPASS_SENSOR
    - TARGET_GOAL_GPS_COMPASS_SENSOR
    FORCE_TERMINATE:
        TYPE: ForceTerminate
        MAX_ACCUM_FORCE: -1.0
    ROBOT_FORCE:
        TYPE: RobotForce
        MIN_FORCE: 20.0
    MEASUREMENTS:
    - OBJECT_TO_GOAL_DISTANCE
    - ROBOT_FORCE
    - FORCE_TERMINATE
    - ROBOT_COLLS
    - END_EFFECTOR_TO_OBJECT_DISTANCE
    - DOES_WANT_TERMINATE
    - COMPOSITE_SUCCESS
    - COMPOSITE_BAD_CALLED_TERMINATE
    - NUM_STEPS
    - DID_VIOLATE_HOLD_CONSTRAINT
    - MOVE_OBJECTS_REWARD
    - COMPOSITE_STAGE_GOALS
    ACTIONS:
        ARM_ACTION:
            TYPE: ArmAction
            ARM_CONTROLLER: ArmRelPosAction
            GRIP_CONTROLLER: MagicGraspAction
            ARM_JOINT_DIMENSIONALITY: 7
            GRASP_THRESH_DIST: 0.15
            DISABLE_GRIP: false
            DELTA_POS_LIMIT: 0.0125
            EE_CTRL_LIM: 0.015
        BASE_VELOCITY:
            TYPE: BaseVelAction
            LIN_SPEED: 10.0
            ANG_SPEED: 10.0
            ALLOW_DYN_SLIDE: true
            END_ON_STOP: false
            ALLOW_BACK: true
            MIN_ABS_LIN_SPEED: 1.0
            MIN_ABS_ANG_SPEED: 1.0
        REARRANGE_STOP:
            TYPE: RearrangeStopAction
    POSSIBLE_ACTIONS:
    - ARM_ACTION
    - BASE_VELOCITY
    - REARRANGE_STOP
    USING_SUBTASKS: false
    MOVE_OBJECTS_REWARD:
        TYPE: MoveObjectsReward
        PICK_REWARD: 1.0
        SUCCESS_DIST: 0.15
        SINGLE_REARRANGE_REWARD: 1.0
        DIST_REWARD: 1.0
        CONSTRAINT_VIOLATE_PEN: 10.0
        FORCE_PEN: 0.0
        MAX_FORCE_PEN: 1.0
        FORCE_END_PEN: 10.0
    TARGET_START_GPS_COMPASS_SENSOR:
        TYPE: TargetStartGpsCompassSensor
    TARGET_GOAL_GPS_COMPASS_SENSOR:
        TYPE: TargetGoalGpsCompassSensor
    REARRANGE_NAV_TO_OBJ_SUCCESS:
        TYPE: NavToObjSuccess
        SUCCESS_ANGLE_DIST: 0.7
        MUST_LOOK_AT_TARG: true
        HEURISTIC_STOP: false
        MUST_CALL_STOP: false
    NAV_TO_POS_SUCC:
        TYPE: NavToPosSucc
        SUCCESS_DISTANCE: 0.2
    PLACE_SUCCESS:
        TYPE: PlaceSuccess
        EE_RESTING_SUCCESS_THRESHOLD: 0.3
    PICK_SUCCESS:
        TYPE: RearrangePickSuccess
        EE_RESTING_SUCCESS_THRESHOLD: 0.3
SIMULATOR:
    ADDITIONAL_OBJECT_PATHS:
        - "data/objects/ycb/configs/"
    ACTION_SPACE_CONFIG: v0
    GRASP_IMPULSE: 1000.0
    HOLD_THRESH: 0.09
    AC_FREQ_RATIO: 4
    DEBUG_RENDER: false
    DEBUG_RENDER_GOAL: true
    AGENTS:
    - AGENT_0
    AGENT_0:
        HEIGHT: 1.5
        RADIUS: 0.3
        SENSORS:
        - HEAD_DEPTH_SENSOR
        ROBOT_URDF: ./data/robots/hab_fetch/robots/hab_fetch.urdf
        ROBOT_TYPE: FetchRobot
        IK_ARM_URDF: ./data/robots/hab_fetch/robots/fetch_onlyarm.urdf
    HEAD_RGB_SENSOR:
        WIDTH: 256
        HEIGHT: 256
    HEAD_DEPTH_SENSOR:
        WIDTH: 256
        HEIGHT: 256
        MIN_DEPTH: 0.0
        MAX_DEPTH: 10.0
        NORMALIZE_DEPTH: true
    ARM_DEPTH_SENSOR:
        HEIGHT: 128
        MAX_DEPTH: 10.0
        MIN_DEPTH: 0.0
        NORMALIZE_DEPTH: true
        WIDTH: 128
    ARM_RGB_SENSOR:
        HEIGHT: 128
        WIDTH: 128
    CTRL_FREQ: 120.0
    DEFAULT_AGENT_ID: 0
    FORWARD_STEP_SIZE: 0.25
    HABITAT_SIM_V0:
        ALLOW_SLIDING: true
        ENABLE_PHYSICS: true
        GPU_DEVICE_ID: 0
        GPU_GPU: false
        PHYSICS_CONFIG_FILE: ./data/default.physics_config.json
<<<<<<< HEAD
    ROBOT_URDF: ./data/robots/hab_fetch/robots/hab_fetch.urdf
    ROBOT_TYPE: FetchRobot
    IK_ARM_URDF: ./data/robots/hab_fetch/robots/fetch_onlyarm.urdf
    SEED: 43
    SEMANTIC_SENSOR:
        HEIGHT: 480
        HFOV: 90
        ORIENTATION:
        - 0.0
        - 0.0
        - 0.0
        POSITION:
        - 0
        - 1.25
        - 0
        TYPE: HabitatSimSemanticSensor
        WIDTH: 640
    TILT_ANGLE: 15
    TURN_ANGLE: 10
=======
    SEED: 100
>>>>>>> 78abaa5a
    TYPE: RearrangeSim-v0<|MERGE_RESOLUTION|>--- conflicted
+++ resolved
@@ -175,27 +175,5 @@
         GPU_DEVICE_ID: 0
         GPU_GPU: false
         PHYSICS_CONFIG_FILE: ./data/default.physics_config.json
-<<<<<<< HEAD
-    ROBOT_URDF: ./data/robots/hab_fetch/robots/hab_fetch.urdf
-    ROBOT_TYPE: FetchRobot
-    IK_ARM_URDF: ./data/robots/hab_fetch/robots/fetch_onlyarm.urdf
-    SEED: 43
-    SEMANTIC_SENSOR:
-        HEIGHT: 480
-        HFOV: 90
-        ORIENTATION:
-        - 0.0
-        - 0.0
-        - 0.0
-        POSITION:
-        - 0
-        - 1.25
-        - 0
-        TYPE: HabitatSimSemanticSensor
-        WIDTH: 640
-    TILT_ANGLE: 15
-    TURN_ANGLE: 10
-=======
     SEED: 100
->>>>>>> 78abaa5a
     TYPE: RearrangeSim-v0