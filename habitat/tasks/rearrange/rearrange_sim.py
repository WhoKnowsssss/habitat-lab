#!/usr/bin/env python3

# Copyright (c) Facebook, Inc. and its affiliates.
# This source code is licensed under the MIT license found in the
# LICENSE file in the root directory of this source tree.

import os.path as osp
from collections import defaultdict
from typing import Any, Dict, List, Optional, Tuple, Union

import magnum as mn
import numpy as np
import numpy.typing as npt

import habitat_sim
from habitat.config.default import Config
from habitat.core.registry import registry
from habitat.core.simulator import Observations

# flake8: noqa
from habitat.robots import FetchRobot, FetchRobotNoWheels
from habitat.sims.habitat_simulator.habitat_simulator import HabitatSim
from habitat.tasks.rearrange.marker_info import MarkerInfo
from habitat.tasks.rearrange.rearrange_grasp_manager import (
    RearrangeGraspManager,
)
from habitat.tasks.rearrange.robot_manager import RobotManager
from habitat.tasks.rearrange.utils import (
    get_aabb,
    make_render_only,
    rearrange_collision,
    rearrange_logger,
)
from habitat_sim.nav import NavMeshSettings
from habitat_sim.physics import CollisionGroups, JointMotorSettings, MotionType
from habitat_sim.sim import SimulatorBackend


@registry.register_simulator(name="RearrangeSim-v0")
class RearrangeSim(HabitatSim):
    """
    :property ref_handle_to_rigid_obj_id: maps a handle name to the relative position of an object in `self.scene_obj_ids`.
    """

    ref_handle_to_rigid_obj_id: Optional[Dict[str, int]]

    def __init__(self, config: Config):
        if len(config.AGENTS) > 1:
            config.defrost()
            all_new_sensor_names = []
            for agent in config.AGENTS:
                agent_cfg = config[agent]
                for orig_sensor_name in config.AGENT_0.SENSORS:
                    full_name = f"{agent}_{orig_sensor_name}"
                    orig_sensor_id = config[orig_sensor_name].UUID
                    new_sensor_cfg = config[orig_sensor_name].clone()
                    new_sensor_cfg.UUID = f"{agent}_{orig_sensor_id}"
                    config[full_name] = new_sensor_cfg
                    all_new_sensor_names.append(full_name)

            config.AGENT_0.SENSORS = all_new_sensor_names
            config.freeze()
        super().__init__(config)

        self.first_setup = True
        self.ep_info: Optional[Config] = None
        self.prev_loaded_navmesh = None
        self.prev_scene_id = None

        # Number of physics updates per action
        self.ac_freq_ratio = self.habitat_config.AC_FREQ_RATIO
        # The physics update time step.
        self.ctrl_freq = self.habitat_config.CTRL_FREQ
        # Effective control speed is (ctrl_freq/ac_freq_ratio)

        self.art_objs: List[habitat_sim.physics.ManagedArticulatedObject] = []
        self._start_art_states: Dict[
            habitat_sim.physics.ManagedArticulatedObject, List[float]
        ] = {}
        self._prev_obj_names: Optional[List[str]] = None
        self.scene_obj_ids: List[int] = []
        # Used to get data from the RL environment class to sensors.
        self._goal_pos = None
        self.viz_ids: Dict[Any, Any] = defaultdict(lambda: None)
        self.ref_handle_to_rigid_obj_id = None
        self._markers: Dict[str, MarkerInfo] = {}

        self._viz_templates: Dict[str, Any] = {}
        self._viz_handle_to_template: Dict[str, float] = {}
        self._viz_objs: Dict[str, Any] = {}

        # Disables arm control. Useful if you are hiding the arm to perform
        # some scene sensing (used in the sense phase of the sense-plan act
        # architecture).
        self.ctrl_arm = True

        self.robots_mgr = RobotManager(self.habitat_config, self)

    @property
    def robot(self):
        if len(self.robots_mgr) > 1:
            raise ValueError(f"Cannot access `sim.robot` with multiple robots")
        return self.robots_mgr[0].robot

    @property
    def grasp_mgr(self):
        if len(self.robots_mgr) > 1:
            raise ValueError(
                f"Cannot access `sim.grasp_mgr` with multiple robots"
            )
        return self.robots_mgr[0].grasp_mgr

    def _get_target_trans(self):
        """
        This is how the target transforms should be accessed since
        multiprocessing does not allow pickling.
        """
        # Preprocess the ep_info making necessary datatype conversions.
        target_trans = []
        rom = self.get_rigid_object_manager()
        for target_handle, trans in self._targets.items():
            targ_idx = self.scene_obj_ids.index(
                rom.get_object_by_handle(target_handle).object_id
            )
            target_trans.append((targ_idx, trans))
        return target_trans

    def _try_acquire_context(self):
        if self.habitat_config.CONCUR_RENDER:
            self.renderer.acquire_gl_context()

    def sleep_all_objects(self):
        """
        De-activate (sleep) all rigid objects in the scene, assuming they are already in a dynamically stable state.
        """
        rom = self.get_rigid_object_manager()
        for _, ro in rom.get_objects_by_handle_substring().items():
            ro.awake = False
        aom = self.get_articulated_object_manager()
        for _, ao in aom.get_objects_by_handle_substring().items():
            ao.awake = False

    def add_markers(self, ep_info: Config):
        self._markers = {}
        aom = self.get_articulated_object_manager()
        for marker in ep_info["markers"]:
            p = marker["params"]
            ao = aom.get_object_by_handle(p["object"])
            name_to_link = {}
            name_to_link_id = {}
            for i in range(ao.num_links):
                name = ao.get_link_name(i)
                link = ao.get_link_scene_node(i)
                name_to_link[name] = link
                name_to_link_id[name] = i

            self._markers[marker["name"]] = MarkerInfo(
                p["offset"],
                name_to_link[p["link"]],
                ao,
                name_to_link_id[p["link"]],
            )

    def get_marker(self, name: str) -> MarkerInfo:
        return self._markers[name]

    def get_all_markers(self):
        return self._markers

    def _update_markers(self) -> None:
        for m in self._markers.values():
            m.update()

    def reset(self):
        SimulatorBackend.reset(self)
        for i in range(len(self.agents)):
            self.reset_agent(i)
        return None

    def reconfigure(self, config: Config):
        self.step_idx = 0
        ep_info = config["ep_info"][0]
        self.instance_handle_to_ref_handle = ep_info["info"]["object_labels"]

        config["SCENE"] = ep_info["scene_id"]

        super().reconfigure(config, should_close_on_new_scene=False)

        self.ref_handle_to_rigid_obj_id = {}

        self.ep_info = ep_info
        self._try_acquire_context()

        new_scene = self.prev_scene_id != ep_info["scene_id"]

        if new_scene:
            self._prev_obj_names = None

        self.robots_mgr.reconfigure(new_scene)

        # Only remove and re-add objects if we have a new set of objects.
        obj_names = [x[0] for x in ep_info["rigid_objs"]]
        should_add_objects = self._prev_obj_names != obj_names
        self._prev_obj_names = obj_names

        self._clear_objects(should_add_objects)

        self.prev_scene_id = ep_info["scene_id"]
        self._viz_templates = {}
        self._viz_handle_to_template = {}

        # Set the default articulated object joint state.
        for ao, set_joint_state in self._start_art_states.items():
            ao.clear_joint_states()
            ao.joint_positions = set_joint_state

        # Load specified articulated object states from episode config
        self._set_ao_states_from_ep(ep_info)

<<<<<<< HEAD
        use_arm_start = self._orig_robot_js_start + (
            self.habitat_config.get("ROBOT_JOINT_START_NOISE", 0.0)
            * np.random.randn(self._orig_robot_js_start.shape[0])
        )
        self.robot.params.arm_init_params = use_arm_start
        self.robot.reset()

        self.robot.params.cameras[
            "robot_head"
        ].cam_offset_pos = mn.Vector3(0.26, 1.2, 0.0)

        # consume a fixed position from SIMUALTOR.AGENT_0 if configured
        if self.habitat_config.AGENT_0.IS_SET_START_STATE:
            self.robot.base_pos = mn.Vector3(
                self.habitat_config.AGENT_0.START_POSITION
            )
            agent_rot = self.habitat_config.AGENT_0.START_ROTATION
            self.robot.sim_obj.rotation = mn.Quaternion(
                mn.Vector3(agent_rot[:3]), agent_rot[3]
            )

            if "RENDER_CAMERA_OFFSET" in self.habitat_config:
                self.robot.params.cameras[
                    "robot_third"
                ].cam_offset_pos = mn.Vector3(
                    self.habitat_config.RENDER_CAMERA_OFFSET
                )
            if "RENDER_CAMERA_LOOKAT" in self.habitat_config:
                self.robot.params.cameras[
                    "robot_third"
                ].cam_look_at_pos = mn.Vector3(
                    self.habitat_config.RENDER_CAMERA_LOOKAT
                )
=======
        self.robots_mgr.post_obj_load_reconfigure()
>>>>>>> 266f64cb

        # add episode clutter objects additional to base scene objects
        self._add_objs(ep_info, should_add_objects)
        self._setup_targets()

        self.add_markers(ep_info)

        # auto-sleep rigid objects as optimization
        if self.habitat_config.AUTO_SLEEP:
            self.sleep_all_objects()

        if new_scene:
            self._load_navmesh()

        # Get the starting positions of the target objects.
        rom = self.get_rigid_object_manager()
        scene_pos = self.get_scene_pos()
        self.target_start_pos = np.array(
            [
                scene_pos[
                    self.scene_obj_ids.index(
                        rom.get_object_by_handle(t_handle).object_id
                    )
                ]
                for t_handle, _ in self._targets.items()
            ]
        )

        if self.first_setup:
            self.first_setup = False
            self.robots_mgr.first_setup()
            # Capture the starting art states
            self._start_art_states = {
                ao: ao.joint_positions for ao in self.art_objs
            }

    def get_robot_data(self, agent_idx: Optional[int]):
        if agent_idx is None:
            return self.robots_mgr[0]
        else:
            return self.robots_mgr[agent_idx]

    @property
    def num_robots(self):
        return len(self.robots_mgr)

    def set_robot_base_to_random_point(
<<<<<<< HEAD
        self, pos=None, max_attempts: int = 50
=======
        self, max_attempts: int = 50, agent_idx: Optional[int] = None
>>>>>>> 266f64cb
    ) -> Tuple[np.ndarray, float]:
        """
        :returns: The set base position and rotation
        """
        robot = self.get_robot_data(agent_idx).robot
        lower_bound, upper_bound = self.pathfinder.get_bounds()

        for attempt_i in range(max_attempts):
            start_pos = self.pathfinder.get_random_navigable_point()

            start_pos = self.safe_snap_point(start_pos)
            start_rot = np.random.uniform(0, 2 * np.pi)

<<<<<<< HEAD
            if pos is not None: 
                start_pos = pos[:3]
                start_rot = pos[3]
                # start_pos = np.array([-0.2841,  0.1523,  2.4074]) 
                # start_rot = 1.1645
                # pass
            
            self.robot.base_pos = start_pos
            self.robot.base_rot = start_rot
=======
            robot.base_pos = start_pos
            robot.base_rot = start_rot
>>>>>>> 266f64cb
            self.perform_discrete_collision_detection()
            did_collide, details = rearrange_collision(
                self, True, ignore_base=False, agent_idx=agent_idx
            )
            if not did_collide:
                break
        if attempt_i == max_attempts - 1:
            rearrange_logger.error(
                f"Could not find a collision free start for {self.ep_info['episode_id']}"
            )
        return start_pos, start_rot

    def _setup_targets(self):
        self._targets = {}
        for target_handle, transform in self.ep_info["targets"].items():
            self._targets[target_handle] = mn.Matrix4(
                [[transform[j][i] for j in range(4)] for i in range(4)]
            )

    def _load_navmesh(self):
        scene_name = self.ep_info["scene_id"].split("/")[-1].split(".")[0]
        base_dir = osp.join(*self.ep_info["scene_id"].split("/")[:2])

        navmesh_path = osp.join(base_dir, "navmeshes", scene_name + ".navmesh")
        self.pathfinder.load_nav_mesh(navmesh_path)

        self._navmesh_vertices = np.stack(
            self.pathfinder.build_navmesh_vertices(), axis=0
        )
        self._island_sizes = [
            self.pathfinder.island_radius(p) for p in self._navmesh_vertices
        ]
        self._max_island_size = max(self._island_sizes)

    def _clear_objects(self, should_add_objects: bool) -> None:
        rom = self.get_rigid_object_manager()

        # Clear all the rigid objects.
        if should_add_objects:
            for scene_obj_id in self.scene_obj_ids:
                if rom.get_library_has_id(scene_obj_id):
                    rom.remove_object_by_id(scene_obj_id)
            self.scene_obj_ids = []

        # Reset all marker visualization points
        for obj_id in self.viz_ids.values():
            if rom.get_library_has_id(obj_id):
                rom.remove_object_by_id(obj_id)
        self.viz_ids = defaultdict(lambda: None)

        # Remove all object mesh visualizations.
        for viz_obj in self._viz_objs.values():
            if rom.get_library_has_id(viz_obj.object_id):
                rom.remove_object_by_id(viz_obj.object_id)
        self._viz_objs = {}

        # Do not remove the articulated objects from the scene, these are
        # managed by the underlying sim.
        self.art_objs = []

    def _set_ao_states_from_ep(self, ep_info: Config) -> None:
        """
        Sets the ArticulatedObject states for the episode which are differ from base scene state.
        """
        aom = self.get_articulated_object_manager()
        # NOTE: ep_info["ao_states"]: Dict[str, Dict[int, float]] : {instance_handle -> {link_ix, state}}
        for aoi_handle, joint_states in ep_info["ao_states"].items():
            ao = aom.get_object_by_handle(aoi_handle)
            ao_pose = ao.joint_positions
            for link_ix, joint_state in joint_states.items():
                joint_position_index = ao.get_link_joint_pos_offset(
                    int(link_ix)
                )
                ao_pose[joint_position_index] = joint_state
            ao.joint_positions = ao_pose

    def is_point_within_bounds(self, pos):
        lower_bound, upper_bound = self.pathfinder.get_bounds()
        return all(lower_bound <= pos) and all(upper_bound >= pos)

    def safe_snap_point(self, pos: np.ndarray) -> np.ndarray:
        """
        snap_point can return nan which produces hard to catch errors.
        """
        new_pos = self.pathfinder.snap_point(pos)
        island_radius = self.pathfinder.island_radius(new_pos)

        if np.isnan(new_pos[0]) or island_radius != self._max_island_size:
            # The point is not valid or not in a different island. Find a
            # different point nearby that is on a different island and is
            # valid.
            new_pos = self.pathfinder.get_random_navigable_point_near(
                pos, 1.5, 1000
            )
            island_radius = self.pathfinder.island_radius(new_pos)

        if np.isnan(new_pos[0]) or island_radius != self._max_island_size:
            # This is a last resort, take a navmesh vertex that is closest
            use_verts = [
                x
                for s, x in zip(self._island_sizes, self._navmesh_vertices)
                if s == self._max_island_size
            ]
            distances = np.linalg.norm(
                np.array(pos).reshape(1, 3) - use_verts, axis=-1
            )
            closest_idx = np.argmin(distances)
            new_pos = self._navmesh_vertices[closest_idx]

        return new_pos

    def _add_objs(self, ep_info: Config, should_add_objects: bool) -> None:
        # Load clutter objects:
        # NOTE: ep_info["rigid_objs"]: List[Tuple[str, np.array]]  # list of objects, each with (handle, transform)
        rom = self.get_rigid_object_manager()
        obj_counts: Dict[str, int] = defaultdict(int)

        for i, (obj_handle, transform) in enumerate(ep_info["rigid_objs"]):
            if should_add_objects:
                obj_attr_mgr = self.get_object_template_manager()
                matching_templates = (
                    obj_attr_mgr.get_templates_by_handle_substring(obj_handle)
                )
                assert (
                    len(matching_templates.values()) == 1
                ), f"Object attributes not uniquely matched to shortened handle. '{obj_handle}' matched to {matching_templates}. TODO: relative paths as handles should fix some duplicates. For now, try renaming objects to avoid collision."
                ro = rom.add_object_by_template_handle(
                    list(matching_templates.keys())[0]
                )
            else:
                ro = rom.get_object_by_id(self.scene_obj_ids[i])

            # The saved matrices need to be flipped when reloading.
            ro.transformation = mn.Matrix4(
                [[transform[j][i] for j in range(4)] for i in range(4)]
            )
            ro.angular_velocity = mn.Vector3.zero_init()
            ro.linear_velocity = mn.Vector3.zero_init()

            other_obj_handle = (
                obj_handle.split(".")[0] + f"_:{obj_counts[obj_handle]:04d}"
            )
            if self.habitat_config.KINEMATIC_MODE:
                ro.motion_type = habitat_sim.physics.MotionType.KINEMATIC
                ro.collidable = False

            if should_add_objects:
                self.scene_obj_ids.append(ro.object_id)

            if other_obj_handle in self.instance_handle_to_ref_handle:
                ref_handle = self.instance_handle_to_ref_handle[
                    other_obj_handle
                ]
                rel_idx = self.scene_obj_ids.index(ro.object_id)
                self.ref_handle_to_rigid_obj_id[ref_handle] = rel_idx
            obj_counts[obj_handle] += 1

        ao_mgr = self.get_articulated_object_manager()
        robot_art_handles = [
            robot.sim_obj.handle for robot in self.robots_mgr.robots_iter
        ]
        for aoi_handle in ao_mgr.get_object_handles():
            ao = ao_mgr.get_object_by_handle(aoi_handle)
            if (
                self.habitat_config.KINEMATIC_MODE
                and ao.handle not in robot_art_handles
            ):
                ao.motion_type = habitat_sim.physics.MotionType.KINEMATIC
            self.art_objs.append(ao)

    def _create_obj_viz(self, ep_info: Config):
        """
        Adds a visualization of the goal for each of the target objects in the
        scene. This is the same as the target object, but is a render only
        object. This also places dots around the bounding box of the object to
        further distinguish the goal from the target object.
        """
        for marker_name, m in self._markers.items():
            m_T = m.get_current_transform()
            self.viz_ids[marker_name] = self.visualize_position(
                m_T.translation, self.viz_ids[marker_name]
            )

        rom = self.get_rigid_object_manager()
        obj_attr_mgr = self.get_object_template_manager()
        for target_handle, transform in self._targets.items():
            # Visualize the goal of the object
            if self.habitat_config.DEBUG_RENDER_GOAL:
                new_target_handle = (
                    target_handle.split("_:")[0] + ".object_config.json"
                )
                matching_templates = (
                    obj_attr_mgr.get_templates_by_handle_substring(
                        new_target_handle
                    )
                )
                ro = rom.add_object_by_template_handle(
                    list(matching_templates.keys())[0]
                )
                self.set_object_bb_draw(True, ro.object_id)
                ro.transformation = transform
                make_render_only(ro, self)
                bb = get_aabb(ro.object_id, self, True)
                bb_viz_name1 = target_handle + "_bb1"
                bb_viz_name2 = target_handle + "_bb2"
                viz_r = 0.01
                self.viz_ids[bb_viz_name1] = self.visualize_position(
                    bb.front_bottom_right, self.viz_ids[bb_viz_name1], viz_r
                )
                self.viz_ids[bb_viz_name2] = self.visualize_position(
                    bb.back_top_left, self.viz_ids[bb_viz_name2], viz_r
                )

                self._viz_objs[target_handle] = ro

            # Draw a bounding box around the target object
            self.set_object_bb_draw(
                True, rom.get_object_by_handle(target_handle).object_id
            )

    def capture_state(self, with_robot_js=False) -> Dict[str, Any]:
        """
        Record and return a dict of state info.

        :param with_robot_js: If true, state dict includes robot joint positions in addition.

        State info dict includes:
         - Robot transform
         - a list of ArticulatedObject transforms
         - a list of RigidObject transforms
         - a list of ArticulatedObject joint states
         - the object id of currently grasped object (or None)
         - (optionally) the robot's joint positions
        """
        # Don't need to capture any velocity information because this will
        # automatically be set to 0 in `set_state`.
        robot_T = [
            robot.sim_obj.transformation
            for robot in self.robots_mgr.robots_iter
        ]
        art_T = [ao.transformation for ao in self.art_objs]
        rom = self.get_rigid_object_manager()
        static_T = [
            rom.get_object_by_id(i).transformation for i in self.scene_obj_ids
        ]
        art_pos = [ao.joint_positions for ao in self.art_objs]

        robot_js = [
            robot.sim_obj.joint_positions
            for robot in self.robots_mgr.robots_iter
        ]

        ret = {
            "robot_T": robot_T,
            "art_T": art_T,
            "static_T": static_T,
            "art_pos": art_pos,
            "obj_hold": [
                grasp_mgr.snap_idx for grasp_mgr in self.robots_mgr.grasp_iter
            ],
        }
        if with_robot_js:
            ret["robot_js"] = robot_js
        return ret

    def set_state(self, state: Dict[str, Any], set_hold=False) -> None:
        """
        Sets the simulation state from a cached state info dict. See capture_state().

          :param set_hold: If true this will set the snapped object from the `state`.

          TODO: This should probably be True by default, but I am not sure the effect
          it will have.
        """
        rom = self.get_rigid_object_manager()

        if state["robot_T"] is not None:
            for robot_T, robot in zip(
                state["robot_T"], self.robots_mgr.robots_iter
            ):
                robot.sim_obj.transformation = robot_T
                n_dof = len(robot.sim_obj.joint_forces)
                robot.sim_obj.joint_forces = np.zeros(n_dof)
                robot.sim_obj.joint_velocities = np.zeros(n_dof)

        if "robot_js" in state:
            for robot_js, robot in zip(
                state["robot_js"], self.robots_mgr.robots_iter
            ):
                robot.sim_obj.joint_positions = robot_js

        for T, ao in zip(state["art_T"], self.art_objs):
            ao.transformation = T

        for T, i in zip(state["static_T"], self.scene_obj_ids):
            # reset object transform
            obj = rom.get_object_by_id(i)
            obj.transformation = T
            obj.linear_velocity = mn.Vector3()
            obj.angular_velocity = mn.Vector3()

        for p, ao in zip(state["art_pos"], self.art_objs):
            ao.joint_positions = p

        if set_hold:
            if state["obj_hold"] is not None:
                for obj_hold_state, grasp_mgr in zip(
                    state["obj_hold"], self.robots_mgr.grasp_iter
                ):
                    self.internal_step(-1)
                    grasp_mgr.snap_to_obj(obj_hold_state)
            else:
                for grasp_mgr in self.robots_mgr.grasp_iter:
                    grasp_mgr.desnap(True)

    def step(self, action: Union[str, int]) -> Observations:
        rom = self.get_rigid_object_manager()

        if self.habitat_config.DEBUG_RENDER:
            if self.habitat_config.DEBUG_RENDER_ROBOT:
                self.robots_mgr.update_debug()
            rom = self.get_rigid_object_manager()
            self._try_acquire_context()
            # Don't draw bounding boxes over target objects.
            for obj_handle, _ in self._targets.items():
                self.set_object_bb_draw(
                    False, rom.get_object_by_handle(obj_handle).object_id
                )

            # Remove viz objects
            for obj in self._viz_objs.values():
                if obj is not None and rom.get_library_has_id(obj.object_id):
                    rom.remove_object_by_id(obj.object_id)
            self._viz_objs = {}

            # Remove all visualized positions
            add_back_viz_objs = {}
            for name, viz_id in self.viz_ids.items():
                if viz_id is None:
                    continue
                viz_obj = rom.get_object_by_id(viz_id)
                before_pos = viz_obj.translation
                rom.remove_object_by_id(viz_id)
                r = self._viz_handle_to_template[viz_id]
                add_back_viz_objs[name] = (before_pos, r)
            self.viz_ids = defaultdict(lambda: None)

        if self.habitat_config.UPDATE_ROBOT:
            self.robots_mgr.update_robots()

        if self.habitat_config.CONCUR_RENDER:
            self._prev_sim_obs = self.start_async_render()

            for _ in range(self.ac_freq_ratio):
                self.internal_step(-1, update_robot=False)

            self._prev_sim_obs = self.get_sensor_observations_async_finish()
            obs = self._sensor_suite.get_observations(self._prev_sim_obs)
        else:
            for _ in range(self.ac_freq_ratio):
                self.internal_step(-1, update_robot=False)
            self._prev_sim_obs = self.get_sensor_observations()
            obs = self._sensor_suite.get_observations(self._prev_sim_obs)

        if (
            self.habitat_config.HABITAT_SIM_V0.ENABLE_GFX_REPLAY_SAVE
            and self.step_idx > 10
        ):
            self.gfx_replay_manager.save_keyframe()
        self.step_idx += 1

        if self.habitat_config.NEEDS_MARKERS:
            self._update_markers()

        # TODO: Make debug cameras more flexible
        if "robot_third_rgb" in obs and self.habitat_config.DEBUG_RENDER:
            self._try_acquire_context()
            for k, (pos, r) in add_back_viz_objs.items():
                viz_id = self.viz_ids[k]

                self.viz_ids[k] = self.visualize_position(
                    pos, self.viz_ids[k], r=r
                )

            # Also render debug information
            self._create_obj_viz(self.ep_info)

            debug_obs = self.get_sensor_observations()
            obs["robot_third_rgb"] = debug_obs["robot_third_rgb"][:, :, :3]

        return obs

    def visualize_position(
        self,
        position: np.ndarray,
        viz_id: Optional[int] = None,
        r: float = 0.05,
    ) -> int:
        """Adds the sphere object to the specified position for visualization purpose."""

        template_mgr = self.get_object_template_manager()
        rom = self.get_rigid_object_manager()
        viz_obj = None
        if viz_id is None:
            if r not in self._viz_templates:
                template = template_mgr.get_template_by_handle(
                    template_mgr.get_template_handles("sphere")[0]
                )
                template.scale = mn.Vector3(r, r, r)
                self._viz_templates[str(r)] = template_mgr.register_template(
                    template, "ball_new_viz_" + str(r)
                )
            viz_obj = rom.add_object_by_template_id(
                self._viz_templates[str(r)]
            )
            make_render_only(viz_obj, self)
            self._viz_handle_to_template[viz_obj.object_id] = r
        else:
            viz_obj = rom.get_object_by_id(viz_id)

        viz_obj.translation = mn.Vector3(*position)
        return viz_obj.object_id

    def internal_step(
        self, dt: Union[int, float], update_robot: bool = True
    ) -> None:
        """Step the world and update the robot.

        :param dt: Timestep by which to advance the world. Multiple physics substeps can be excecuted within a single timestep. -1 indicates a single physics substep.

        Never call sim.step_world directly or miss updating the robot.
        """

        # optionally step physics and update the robot for benchmarking purposes
        if self.habitat_config.STEP_PHYSICS:
            self.step_world(dt)

    def get_targets(self) -> Tuple[np.ndarray, np.ndarray]:
        """Get a mapping of object ids to goal positions for rearrange targets.

        :return: ([idx: int], [goal_pos: list]) The index of the target object
          in self.scene_obj_ids and the 3D goal POSITION, rotation is IGNORED.
          Note that goal_pos is the desired position of the object, not the
          starting position.
        """
        targ_idx, targ_trans = list(zip(*self._get_target_trans()))

        a, b = np.array(targ_idx), [
            np.array(x.translation) for x in targ_trans
        ]
        return a, np.array(b)

    def get_n_targets(self) -> int:
        """Get the number of rearrange targets."""
        return len(self.ep_info["targets"])

    def get_target_objs_start(self) -> np.ndarray:
        """Get the initial positions of all objects targeted for rearrangement as a numpy array."""
        return self.target_start_pos

    def get_scene_pos(self) -> np.ndarray:
        """Get the positions of all clutter RigidObjects in the scene as a numpy array."""
        rom = self.get_rigid_object_manager()
        return np.array(
            [
                rom.get_object_by_id(idx).translation
                for idx in self.scene_obj_ids
            ]
        )<|MERGE_RESOLUTION|>--- conflicted
+++ resolved
@@ -217,43 +217,7 @@
         # Load specified articulated object states from episode config
         self._set_ao_states_from_ep(ep_info)
 
-<<<<<<< HEAD
-        use_arm_start = self._orig_robot_js_start + (
-            self.habitat_config.get("ROBOT_JOINT_START_NOISE", 0.0)
-            * np.random.randn(self._orig_robot_js_start.shape[0])
-        )
-        self.robot.params.arm_init_params = use_arm_start
-        self.robot.reset()
-
-        self.robot.params.cameras[
-            "robot_head"
-        ].cam_offset_pos = mn.Vector3(0.26, 1.2, 0.0)
-
-        # consume a fixed position from SIMUALTOR.AGENT_0 if configured
-        if self.habitat_config.AGENT_0.IS_SET_START_STATE:
-            self.robot.base_pos = mn.Vector3(
-                self.habitat_config.AGENT_0.START_POSITION
-            )
-            agent_rot = self.habitat_config.AGENT_0.START_ROTATION
-            self.robot.sim_obj.rotation = mn.Quaternion(
-                mn.Vector3(agent_rot[:3]), agent_rot[3]
-            )
-
-            if "RENDER_CAMERA_OFFSET" in self.habitat_config:
-                self.robot.params.cameras[
-                    "robot_third"
-                ].cam_offset_pos = mn.Vector3(
-                    self.habitat_config.RENDER_CAMERA_OFFSET
-                )
-            if "RENDER_CAMERA_LOOKAT" in self.habitat_config:
-                self.robot.params.cameras[
-                    "robot_third"
-                ].cam_look_at_pos = mn.Vector3(
-                    self.habitat_config.RENDER_CAMERA_LOOKAT
-                )
-=======
         self.robots_mgr.post_obj_load_reconfigure()
->>>>>>> 266f64cb
 
         # add episode clutter objects additional to base scene objects
         self._add_objs(ep_info, should_add_objects)
@@ -301,11 +265,7 @@
         return len(self.robots_mgr)
 
     def set_robot_base_to_random_point(
-<<<<<<< HEAD
-        self, pos=None, max_attempts: int = 50
-=======
-        self, max_attempts: int = 50, agent_idx: Optional[int] = None
->>>>>>> 266f64cb
+        self, max_attempts: int = 50, agent_idx: Optional[int] = None, pos = None
     ) -> Tuple[np.ndarray, float]:
         """
         :returns: The set base position and rotation
@@ -319,20 +279,12 @@
             start_pos = self.safe_snap_point(start_pos)
             start_rot = np.random.uniform(0, 2 * np.pi)
 
-<<<<<<< HEAD
             if pos is not None: 
                 start_pos = pos[:3]
                 start_rot = pos[3]
-                # start_pos = np.array([-0.2841,  0.1523,  2.4074]) 
-                # start_rot = 1.1645
-                # pass
             
-            self.robot.base_pos = start_pos
-            self.robot.base_rot = start_rot
-=======
             robot.base_pos = start_pos
             robot.base_rot = start_rot
->>>>>>> 266f64cb
             self.perform_discrete_collision_detection()
             did_collide, details = rearrange_collision(
                 self, True, ignore_base=False, agent_idx=agent_idx
