#!/usr/bin/env python3

# Copyright (c) Facebook, Inc. and its affiliates.
# This source code is licensed under the MIT license found in the
# LICENSE file in the root directory of this source tree.

import os.path as osp
from collections import defaultdict
from typing import Any, Dict, List, Optional, Tuple, Union

import magnum as mn
import numpy as np
import numpy.typing as npt

import habitat_sim
from habitat.config.default import Config
from habitat.core.registry import registry
from habitat.core.simulator import Observations
from habitat.sims.habitat_simulator.habitat_simulator import HabitatSim
from habitat.tasks.rearrange.marker_info import MarkerInfo
from habitat.tasks.rearrange.rearrange_grasp_manager import (
    RearrangeGraspManager,
)
from habitat.tasks.rearrange.utils import (
    IkHelper,
    get_aabb,
    is_pb_installed,
    make_render_only,
    rearrange_collision,
)
from habitat_sim.nav import NavMeshSettings
from habitat_sim.physics import MotionType

# flake8: noqa
from habitat_sim.robots import FetchRobot, FetchRobotNoWheels


@registry.register_simulator(name="RearrangeSim-v0")
class RearrangeSim(HabitatSim):
    def __init__(self, config: Config):
        super().__init__(config)

        agent_config = self.habitat_config

        agent_cfg = self._get_agent_config()

        self.navmesh_settings = NavMeshSettings()
        self.navmesh_settings.set_defaults()
        self.navmesh_settings.agent_radius = agent_cfg.RADIUS
        self.navmesh_settings.agent_height = agent_cfg.HEIGHT
        self.navmesh_settings.agent_max_climb = 0.15

        self.first_setup = True
        self.ep_info: Optional[Config] = None
        self.prev_loaded_navmesh = None
        self.prev_scene_id = None
        self._is_pb_installed = is_pb_installed()

        # Number of physics updates per action
        self.ac_freq_ratio = agent_config.AC_FREQ_RATIO
        # The physics update time step.
        self.ctrl_freq = agent_config.CTRL_FREQ
        # Effective control speed is (ctrl_freq/ac_freq_ratio)

        self.art_objs: List[habitat_sim.physics.ManagedArticulatedObject] = []
        self._start_art_states: Dict[
            habitat_sim.physics.ManagedArticulatedObject, List[float]
        ] = {}
        self._prev_obj_names: Optional[List[str]] = None
        self.scene_obj_ids: List[int] = []
        # Used to get data from the RL environment class to sensors.
        self._goal_pos = None
        self.viz_ids: Dict[Any, Any] = defaultdict(lambda: None)
        self.ref_handle_to_rigid_obj_id: Optional[Dict[str, int]] = None
        robot_cls = eval(self.habitat_config.ROBOT_TYPE)
        self.robot = robot_cls(self.habitat_config.ROBOT_URDF, self)
        self._orig_robot_js_start = np.array(self.robot.params.arm_init_params)
        self._markers: Dict[str, MarkerInfo] = {}

        self._viz_templates: Dict[str, Any] = {}
        self._viz_handle_to_template: Dict[str, float] = {}
        self._viz_objs: Dict[str, Any] = {}

        self._ik_helper: Optional[IkHelper] = None

        # Disables arm control. Useful if you are hiding the arm to perform
        # some scene sensing.
        self.ctrl_arm = True

        self.grasp_mgr: RearrangeGraspManager = RearrangeGraspManager(
            self, self.habitat_config
        )

    def _get_target_trans(self):
        """
        This is how the target transforms should be accessed since
        multiprocessing does not allow pickling.
        """
        # Preprocess the ep_info making necessary datatype conversions.
        target_trans = []
        rom = self.get_rigid_object_manager()
        for target_handle, trans in self._targets.items():
            targ_idx = self.scene_obj_ids.index(
                rom.get_object_by_handle(target_handle).object_id
            )
            target_trans.append((targ_idx, trans))
        return target_trans

    def _try_acquire_context(self):
        if self.habitat_config.CONCUR_RENDER:
            self.renderer.acquire_gl_context()

    def sleep_all_objects(self):
        """
        De-activate (sleep) all rigid objects in the scene, assuming they are already in a dynamically stable state.
        """
        rom = self.get_rigid_object_manager()
        for _, ro in rom.get_objects_by_handle_substring().items():
            ro.awake = False
        aom = self.get_articulated_object_manager()
        for _, ao in aom.get_objects_by_handle_substring().items():
            ao.awake = False

    def add_markers(self, ep_info: Config):
        self._markers = {}
        aom = self.get_articulated_object_manager()
        for marker in ep_info["markers"]:
            p = marker["params"]
            ao = aom.get_object_by_handle(p["object"])
            name_to_link = {}
            name_to_link_id = {}
            for i in range(ao.num_links):
                name = ao.get_link_name(i)
                link = ao.get_link_scene_node(i)
                name_to_link[name] = link
                name_to_link_id[name] = i

            self._markers[marker["name"]] = MarkerInfo(
                p["offset"],
                name_to_link[p["link"]],
                ao,
                name_to_link_id[p["link"]],
            )

    def get_marker(self, name: str) -> MarkerInfo:
        return self._markers[name]

    def get_all_markers(self):
        return self._markers

    def _update_markers(self) -> None:
        for m in self._markers.values():
            m.update()

    @property
    def ik_helper(self):
        if not self._is_pb_installed:
            raise ImportError(
                "Need to install PyBullet to use IK (`pip install pybullet==3.0.4`)"
            )
        return self._ik_helper

    def reconfigure(self, config: Config):
        ep_info = config["ep_info"][0]
        self.instance_handle_to_ref_handle = ep_info["info"]["object_labels"]

        config["SCENE"] = ep_info["scene_id"]

        super().reconfigure(config, should_close_on_new_scene=False)

        self.ref_handle_to_rigid_obj_id = {}

        self.ep_info = ep_info
        self._try_acquire_context()

        new_scene = self.prev_scene_id != ep_info["scene_id"]

        if new_scene:
            self.grasp_mgr.reconfigure()
            # add and initialize the robot
            ao_mgr = self.get_articulated_object_manager()
            if self.robot.sim_obj is not None and self.robot.sim_obj.is_alive:
                ao_mgr.remove_object_by_id(self.robot.sim_obj.object_id)

            self.robot.reconfigure()
            self._prev_obj_names = None

        self.grasp_mgr.reset()

        # Only remove and re-add objects if we have a new set of objects.
        obj_names = [x[0] for x in ep_info["rigid_objs"]]
        should_add_objects = self._prev_obj_names != obj_names
        self._prev_obj_names = obj_names

        self._clear_objects(should_add_objects)

        self.prev_scene_id = ep_info["scene_id"]
        self._viz_templates = {}
        self._viz_handle_to_template = {}

        # Set the default articulated object joint state.
        for ao, set_joint_state in self._start_art_states.items():
            ao.clear_joint_states()
            ao.joint_positions = set_joint_state

        # Load specified articulated object states from episode config
        self._set_ao_states_from_ep(ep_info)

        use_arm_start = self._orig_robot_js_start + (
            self.habitat_config.get("ROBOT_JOINT_START_NOISE", 0.0)
            * np.random.randn(self._orig_robot_js_start.shape[0])
        )
        self.robot.params.arm_init_params = use_arm_start
        self.robot.reset()
        # TEMPORARY FIX UNTIL MERGED INTO HABITAT_SIM
        self.robot.params.cameras["robot_head"].cam_offset_pos = mn.Vector3(
            0.26, 1.2, 0.0
        )

        self.robot.params.cameras[
            "robot_head"
        ].cam_offset_pos = mn.Vector3(0.26, 1.2, 0.0)

        # consume a fixed position from SIMUALTOR.AGENT_0 if configured
        if self.habitat_config.AGENT_0.IS_SET_START_STATE:
            self.robot.base_pos = mn.Vector3(
                self.habitat_config.AGENT_0.START_POSITION
            )
            agent_rot = self.habitat_config.AGENT_0.START_ROTATION
            self.robot.sim_obj.rotation = mn.Quaternion(
                mn.Vector3(agent_rot[:3]), agent_rot[3]
            )

            if "RENDER_CAMERA_OFFSET" in self.habitat_config:
                self.robot.params.cameras[
                    "robot_third"
                ].cam_offset_pos = mn.Vector3(
                    self.habitat_config.RENDER_CAMERA_OFFSET
                )
            if "RENDER_CAMERA_LOOKAT" in self.habitat_config:
                self.robot.params.cameras[
                    "robot_third"
                ].cam_look_at_pos = mn.Vector3(
                    self.habitat_config.RENDER_CAMERA_LOOKAT
                )

        # add episode clutter objects additional to base scene objects
        self._add_objs(ep_info, should_add_objects)
        self._setup_targets()

        self.add_markers(ep_info)

        # auto-sleep rigid objects as optimization
        if self.habitat_config.AUTO_SLEEP:
            self.sleep_all_objects()

        if new_scene:
            self._recompute_navmesh()

        # Get the starting positions of the target objects.
        rom = self.get_rigid_object_manager()
        scene_pos = self.get_scene_pos()
        self.target_start_pos = np.array(
            [
                scene_pos[
                    self.scene_obj_ids.index(
                        rom.get_object_by_handle(t_handle).object_id
                    )
                ]
                for t_handle, _ in self._targets.items()
            ]
        )

        if self.first_setup:
            self.first_setup = False
            ik_arm_urdf = self.habitat_config.get("IK_ARM_URDF", None)
            if ik_arm_urdf is not None and self._is_pb_installed:
                self._ik_helper = IkHelper(
                    self.habitat_config.IK_ARM_URDF,
                    np.array(self.robot.params.arm_init_params),
                )
            # Capture the starting art states
            self._start_art_states = {
                ao: ao.joint_positions for ao in self.art_objs
            }

    def set_robot_base_to_random_point(self):
        for _ in range(50):
            start_pos = self.pathfinder.get_random_navigable_point()
            start_rot = np.random.uniform(0, 2 * np.pi)

            self.robot.base_pos = start_pos
            self.robot.base_rot = start_rot

            self.internal_step(-1)
            did_collide, details = rearrange_collision(
                self,
                True,
                ignore_base=False,
            )
            if not did_collide:
                break

    def _setup_targets(self):
        self._targets = {}
        for target_handle, transform in self.ep_info["targets"].items():
            self._targets[target_handle] = mn.Matrix4(
                [[transform[j][i] for j in range(4)] for i in range(4)]
            )

<<<<<<< HEAD
    def get_nav_pos(self, pos):
        pos = mn.Vector3(*pos)
        height_thresh = 0.16
        z_min = -0.2
        use_vs = np.array(self.pathfinder.build_navmesh_vertices())

        if height_thresh is not None:
            use_vs = use_vs[use_vs[:, 1] < height_thresh]
        if z_min is not None:
            use_vs = use_vs[use_vs[:, 2] > z_min]
        dists = np.linalg.norm(
            use_vs[:, [0, 2]] - np.array(pos)[[0, 2]], axis=-1
        )

        closest_idx = np.argmin(dists)
        return use_vs[closest_idx]

=======
>>>>>>> 3507cd41
    def _recompute_navmesh(self):
        scene_name = self.ep_info["scene_id"].split("/")[-1].split(".")[0]
        base_dir = osp.join(*self.ep_info["scene_id"].split("/")[:2])

        navmesh_path = osp.join(base_dir, "navmeshes", scene_name + ".navmesh")
        self.pathfinder.load_nav_mesh(navmesh_path)

        self._navmesh_vertices = np.stack(
            self.pathfinder.build_navmesh_vertices(), axis=0
        )
        self._island_sizes = [
            self.pathfinder.island_radius(p) for p in self._navmesh_vertices
        ]
        self._max_island_size = max(self._island_sizes)

    def _clear_objects(self, should_add_objects: bool) -> None:
        rom = self.get_rigid_object_manager()

        # Clear all the rigid objects.
        if should_add_objects:
            for scene_obj_id in self.scene_obj_ids:
                if rom.get_library_has_id(scene_obj_id):
                    rom.remove_object_by_id(scene_obj_id)
            self.scene_obj_ids = []

        # Reset all marker visualization points
        for obj_id in self.viz_ids.values():
            if rom.get_library_has_id(obj_id):
                rom.remove_object_by_id(obj_id)
        self.viz_ids = defaultdict(lambda: None)

        # Remove all object mesh visualizations.
        for viz_obj in self._viz_objs.values():
            if rom.get_library_has_id(viz_obj.object_id):
                rom.remove_object_by_id(viz_obj.object_id)
        self._viz_objs = {}

        # Do not remove the articulated objects from the scene, these are
        # managed by the underlying sim.
        self.art_objs = []

    def _set_ao_states_from_ep(self, ep_info: Config) -> None:
        """
        Sets the ArticulatedObject states for the episode which are differ from base scene state.
        """
        aom = self.get_articulated_object_manager()
        # NOTE: ep_info["ao_states"]: Dict[str, Dict[int, float]] : {instance_handle -> {link_ix, state}}
        for aoi_handle, joint_states in ep_info["ao_states"].items():
            ao = aom.get_object_by_handle(aoi_handle)
            ao_pose = ao.joint_positions
            for link_ix, joint_state in joint_states.items():
                joint_position_index = ao.get_link_joint_pos_offset(
                    int(link_ix)
                )
                ao_pose[joint_position_index] = joint_state
            ao.joint_positions = ao_pose

    def safe_snap_point(self, pos: np.ndarray) -> np.ndarray:
        """
        snap_point can return nan which produces hard to catch errors.
        """
        new_pos = self.pathfinder.snap_point(pos)
        island_radius = self.pathfinder.island_radius(new_pos)

        if np.isnan(new_pos[0]) or island_radius != self._max_island_size:
            # The point is not valid or not in a different island. Find a
            # different point nearby that is on a different island and is
            # valid.
            for _ in range(10):
                new_pos = self.pathfinder.get_random_navigable_point_near(
                    pos, 1.5, 1000
                )
                island_radius = self.pathfinder.island_radius(new_pos)
                if island_radius == self._max_island_size:
                    break

        if np.isnan(new_pos[0]) or island_radius != self._max_island_size:
            # This is a last resort, take a navmesh vertex that is closest
            use_verts = [
                x
                for s, x in zip(self._island_sizes, self._navmesh_vertices)
                if s == self._max_island_size
            ]
            distances = np.linalg.norm(
                np.array(pos).reshape(1, 3) - use_verts, axis=-1
            )
            closest_idx = np.argmin(distances)
            new_pos = self._navmesh_vertices[closest_idx]

        return new_pos

    def _add_objs(self, ep_info: Config, should_add_objects: bool) -> None:
        # Load clutter objects:
        # NOTE: ep_info["rigid_objs"]: List[Tuple[str, np.array]]  # list of objects, each with (handle, transform)
        rom = self.get_rigid_object_manager()
        obj_counts: Dict[str, int] = defaultdict(int)

        for i, (obj_handle, transform) in enumerate(ep_info["rigid_objs"]):
            if should_add_objects:
                obj_attr_mgr = self.get_object_template_manager()
                matching_templates = (
                    obj_attr_mgr.get_templates_by_handle_substring(obj_handle)
                )
                assert (
                    len(matching_templates.values()) == 1
                ), "Duplicate object attributes matched to shortened handle. TODO: relative paths as handles should fix this. For now, try renaming objects to avoid collision."
                ro = rom.add_object_by_template_handle(
                    list(matching_templates.keys())[0]
                )
            else:
                ro = rom.get_object_by_id(self.scene_obj_ids[i])

            # The saved matrices need to be flipped when reloading.
            ro.transformation = mn.Matrix4(
                [[transform[j][i] for j in range(4)] for i in range(4)]
            )
            ro.angular_velocity = mn.Vector3.zero_init()
            ro.linear_velocity = mn.Vector3.zero_init()

            other_obj_handle = (
                obj_handle.split(".")[0] + f"_:{obj_counts[obj_handle]:04d}"
            )
            if should_add_objects:
                self.scene_obj_ids.append(ro.object_id)

            if other_obj_handle in self.instance_handle_to_ref_handle:
                ref_handle = self.instance_handle_to_ref_handle[
                    other_obj_handle
                ]
                rel_idx = self.scene_obj_ids.index(ro.object_id)
                self.ref_handle_to_rigid_obj_id[ref_handle] = rel_idx
            obj_counts[obj_handle] += 1

        ao_mgr = self.get_articulated_object_manager()
        for aoi_handle in ao_mgr.get_object_handles():
            self.art_objs.append(ao_mgr.get_object_by_handle(aoi_handle))

    def _create_obj_viz(self, ep_info: Config):
        """
        Adds a visualization of the goal for each of the target objects in the
        scene. This is the same as the target object, but is a render only
        object. This also places dots around the bounding box of the object to
        further distinguish the goal from the target object.
        """
        for marker_name, m in self._markers.items():
            m_T = m.get_current_transform()
            self.viz_ids[marker_name] = self.visualize_position(
                m_T.translation, self.viz_ids[marker_name]
            )

        rom = self.get_rigid_object_manager()
        obj_attr_mgr = self.get_object_template_manager()
        for target_handle, transform in self._targets.items():
            # Visualize the goal of the object
            if self.habitat_config.DEBUG_RENDER_GOAL:
                new_target_handle = (
                    target_handle.split("_:")[0] + ".object_config.json"
                )
                matching_templates = (
                    obj_attr_mgr.get_templates_by_handle_substring(
                        new_target_handle
                    )
                )
                ro = rom.add_object_by_template_handle(
                    list(matching_templates.keys())[0]
                )
                self.set_object_bb_draw(True, ro.object_id)
                ro.transformation = transform
                make_render_only(ro, self)
                bb = get_aabb(ro.object_id, self, True)
                bb_viz_name1 = target_handle + "_bb1"
                bb_viz_name2 = target_handle + "_bb2"
                viz_r = 0.01
                self.viz_ids[bb_viz_name1] = self.visualize_position(
                    bb.front_bottom_right, self.viz_ids[bb_viz_name1], viz_r
                )
                self.viz_ids[bb_viz_name2] = self.visualize_position(
                    bb.back_top_left, self.viz_ids[bb_viz_name2], viz_r
                )

                self._viz_objs[target_handle] = ro

            # Draw a bounding box around the target object
            self.set_object_bb_draw(
                True, rom.get_object_by_handle(target_handle).object_id
            )

    def capture_state(self, with_robot_js=False) -> Dict[str, Any]:
        """
        Record and return a dict of state info.

        :param with_robot_js: If true, state dict includes robot joint positions in addition.

        State info dict includes:
         - Robot transform
         - a list of ArticulatedObject transforms
         - a list of RigidObject transforms
         - a list of ArticulatedObject joint states
         - the object id of currently grasped object (or None)
         - (optionally) the robot's joint positions
        """
        # Don't need to capture any velocity information because this will
        # automatically be set to 0 in `set_state`.
        robot_T = self.robot.sim_obj.transformation
        art_T = [ao.transformation for ao in self.art_objs]
        rom = self.get_rigid_object_manager()
        static_T = [
            rom.get_object_by_id(i).transformation for i in self.scene_obj_ids
        ]
        art_pos = [ao.joint_positions for ao in self.art_objs]
        robot_js = self.robot.sim_obj.joint_positions

        ret = {
            "robot_T": robot_T,
            "art_T": art_T,
            "static_T": static_T,
            "art_pos": art_pos,
            "obj_hold": self.grasp_mgr.snap_idx,
        }
        if with_robot_js:
            ret["robot_js"] = robot_js
        return ret

    def set_state(self, state: Dict[str, Any], set_hold=False) -> None:
        """
        Sets the simulation state from a cached state info dict. See capture_state().

          :param set_hold: If true this will set the snapped object from the `state`.
          TODO: This should probably be True by default, but I am not sure the effect
          it will have.
        """
        rom = self.get_rigid_object_manager()
        if state["robot_T"] is not None:
            self.robot.sim_obj.transformation = state["robot_T"]
            n_dof = len(self.robot.sim_obj.joint_forces)
            self.robot.sim_obj.joint_forces = np.zeros(n_dof)
            self.robot.sim_obj.joint_velocities = np.zeros(n_dof)

        if "robot_js" in state:
            self.robot.sim_obj.joint_positions = state["robot_js"]

        for T, ao in zip(state["art_T"], self.art_objs):
            ao.transformation = T

        for T, i in zip(state["static_T"], self.scene_obj_ids):
            # reset object transform
            obj = rom.get_object_by_id(i)
            obj.transformation = T
            obj.linear_velocity = mn.Vector3()
            obj.angular_velocity = mn.Vector3()

        for p, ao in zip(state["art_pos"], self.art_objs):
            ao.joint_positions = p

        if set_hold:
            if state["obj_hold"] is not None:
                self.internal_step(-1)
                self.grasp_mgr.snap_to_obj(state["obj_hold"])
            else:
                self.grasp_mgr.desnap(True)

    def step(self, action: Union[str, int]) -> Observations:
        rom = self.get_rigid_object_manager()

        self._update_markers()

        if self.habitat_config.DEBUG_RENDER:
            rom = self.get_rigid_object_manager()
            self._try_acquire_context()
            # Don't draw bounding boxes over target objects.
            for obj_handle, _ in self._targets.items():
                self.set_object_bb_draw(
                    False, rom.get_object_by_handle(obj_handle).object_id
                )

            # Remove viz objects
            for obj in self._viz_objs.values():
                if obj is not None and rom.get_library_has_id(obj.object_id):
                    rom.remove_object_by_id(obj.object_id)
            self._viz_objs = {}

            # Remove all visualized positions
            add_back_viz_objs = {}
            for name, viz_id in self.viz_ids.items():
                if viz_id is None:
                    continue
                viz_obj = rom.get_object_by_id(viz_id)
                before_pos = viz_obj.translation
                rom.remove_object_by_id(viz_id)
                r = self._viz_handle_to_template[viz_id]
                add_back_viz_objs[name] = (before_pos, r)
            self.viz_ids = defaultdict(lambda: None)

        self.grasp_mgr.update()

        if self.habitat_config.CONCUR_RENDER:
            self._prev_sim_obs = self.start_async_render()

            for _ in range(self.ac_freq_ratio):
                self.internal_step(-1)
            # self.internal_step(0.008 * self.ac_freq_ratio)

            self._prev_sim_obs = self.get_sensor_observations_async_finish()
            obs = self._sensor_suite.get_observations(self._prev_sim_obs)
        else:
            for _ in range(self.ac_freq_ratio):
                self.internal_step(-1)
            # self.internal_step(0.008 * self.ac_freq_ratio)
            self._prev_sim_obs = self.get_sensor_observations()
            obs = self._sensor_suite.get_observations(self._prev_sim_obs)

        # TODO: Make debug cameras more flexible
        if "robot_third_rgb" in obs and self.habitat_config.DEBUG_RENDER:
            self._try_acquire_context()
            for k, (pos, r) in add_back_viz_objs.items():
                viz_id = self.viz_ids[k]

                self.viz_ids[k] = self.visualize_position(
                    pos, self.viz_ids[k], r=r
                )

            # Also render debug information
            self._create_obj_viz(self.ep_info)

            debug_obs = self.get_sensor_observations()
            obs["robot_third_rgb"] = debug_obs["robot_third_rgb"][:, :, :3]

        if self.habitat_config.HABITAT_SIM_V0.get(
            "ENABLE_GFX_REPLAY_SAVE", False
        ):
            self.gfx_replay_manager.save_keyframe()

        return obs

    def visualize_position(
        self,
        position: np.ndarray,
        viz_id: Optional[int] = None,
        r: float = 0.05,
    ) -> int:
        """Adds the sphere object to the specified position for visualization purpose."""

        template_mgr = self.get_object_template_manager()
        rom = self.get_rigid_object_manager()
        viz_obj = None
        if viz_id is None:
            if r not in self._viz_templates:
                template = template_mgr.get_template_by_handle(
                    template_mgr.get_template_handles("sphere")[0]
                )
                template.scale = mn.Vector3(r, r, r)
                self._viz_templates[str(r)] = template_mgr.register_template(
                    template, "ball_new_viz_" + str(r)
                )
            viz_obj = rom.add_object_by_template_id(
                self._viz_templates[str(r)]
            )
            make_render_only(viz_obj, self)
            self._viz_handle_to_template[viz_obj.object_id] = r
        else:
            viz_obj = rom.get_object_by_id(viz_id)

        viz_obj.translation = mn.Vector3(*position)
        return viz_obj.object_id

    def internal_step(self, dt: Union[int, float]) -> None:
        """Step the world and update the robot.

        :param dt: Timestep by which to advance the world. Multiple physics substeps can be excecuted within a single timestep. -1 indicates a single physics substep.

        Never call sim.step_world directly or miss updating the robot.
        """

        # optionally step physics and update the robot for benchmarking purposes
        if self.habitat_config.get("STEP_PHYSICS", True):
            self.step_world(dt)
            if self.robot is not None and self.habitat_config.get(
                "UPDATE_ROBOT", True
            ):
                self.robot.update()

    def get_targets(self) -> Tuple[np.ndarray, np.ndarray]:
        """Get a mapping of object ids to goal positions for rearrange targets.

        :return: ([idx: int], [goal_pos: list]) The index of the target object
          in self.scene_obj_ids and the 3D goal POSITION, rotation is IGNORED.
          Note that goal_pos is the desired position of the object, not the
          starting position.
        """
        targ_idx, targ_trans = list(zip(*self._get_target_trans()))

        a, b = np.array(targ_idx), [
            np.array(x.translation) for x in targ_trans
        ]
        return a, np.array(b)

    def get_n_targets(self) -> int:
        """Get the number of rearrange targets."""
        return len(self.ep_info["targets"])

    def get_target_objs_start(self) -> np.ndarray:
        """Get the initial positions of all objects targeted for rearrangement as a numpy array."""
        return np.array(self.target_start_pos)

    def get_scene_pos(self) -> np.ndarray:
        """Get the positions of all clutter RigidObjects in the scene as a numpy array."""
        rom = self.get_rigid_object_manager()
        return np.array(
            [
                rom.get_object_by_id(idx).translation
                for idx in self.scene_obj_ids
            ]
        )<|MERGE_RESOLUTION|>--- conflicted
+++ resolved
@@ -308,26 +308,6 @@
                 [[transform[j][i] for j in range(4)] for i in range(4)]
             )
 
-<<<<<<< HEAD
-    def get_nav_pos(self, pos):
-        pos = mn.Vector3(*pos)
-        height_thresh = 0.16
-        z_min = -0.2
-        use_vs = np.array(self.pathfinder.build_navmesh_vertices())
-
-        if height_thresh is not None:
-            use_vs = use_vs[use_vs[:, 1] < height_thresh]
-        if z_min is not None:
-            use_vs = use_vs[use_vs[:, 2] > z_min]
-        dists = np.linalg.norm(
-            use_vs[:, [0, 2]] - np.array(pos)[[0, 2]], axis=-1
-        )
-
-        closest_idx = np.argmin(dists)
-        return use_vs[closest_idx]
-
-=======
->>>>>>> 3507cd41
     def _recompute_navmesh(self):
         scene_name = self.ep_info["scene_id"].split("/")[-1].split(".")[0]
         base_dir = osp.join(*self.ep_info["scene_id"].split("/")[:2])
