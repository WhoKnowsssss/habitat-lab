--- conflicted
+++ resolved
@@ -98,10 +98,7 @@
 
     def _get_observation_space(self, *args, config, **kwargs):
         n_targets = self._task.get_n_targets()
-<<<<<<< HEAD
-=======
         self._polar_pos = np.zeros(n_targets * 2, dtype=np.float32)
->>>>>>> 372969ea
         return spaces.Box(
             shape=(n_targets * 2,),
             low=np.finfo(np.float32).min,
@@ -118,21 +115,11 @@
 
         rel_pos = batch_transform_point(pos, robot_T.inverted(), np.float32)
 
-<<<<<<< HEAD
-        polar_pos = []
-
-        for rel_obj_pos in rel_pos:
-            rho, phi = cartesian_to_polar(rel_obj_pos[0], rel_obj_pos[1])
-            polar_pos.extend([rho, phi])
-
-        return np.array(polar_pos, dtype=np.float32).reshape(-1)
-=======
         for i, rel_obj_pos in enumerate(rel_pos):
             rho, phi = cartesian_to_polar(rel_obj_pos[0], rel_obj_pos[1])
             self._polar_pos[(i * 2) : (i * 2) + 2] = [rho, phi]
 
         return self._polar_pos
->>>>>>> 372969ea
 
 
 @registry.register_sensor
