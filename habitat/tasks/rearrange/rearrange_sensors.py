#!/usr/bin/env python3

# Copyright (c) Facebook, Inc. and its affiliates.
# This source code is licensed under the MIT license found in the
# LICENSE file in the root directory of this source tree.


import numpy as np
from gym import spaces

from habitat.core.embodied_task import Measure
from habitat.core.registry import registry
from habitat.core.simulator import Sensor, SensorTypes
from habitat.tasks.nav.nav import PointGoalSensor
from habitat.tasks.rearrange.rearrange_sim import RearrangeSim
from habitat.tasks.rearrange.utils import (
    CollisionDetails,
    batch_transform_point,
    rearrange_logger,
)
from habitat.tasks.utils import cartesian_to_polar, get_angle


class MultiObjSensor(PointGoalSensor):
    """
    Abstract parent class for a sensor that specifies the locations of all targets.
    """

    def __init__(self, *args, task, **kwargs):
        self._task = task
        self._sim: RearrangeSim
        super(MultiObjSensor, self).__init__(*args, task=task, **kwargs)

    def _get_observation_space(self, *args, **kwargs):
        n_targets = self._task.get_n_targets()
        return spaces.Box(
            shape=(n_targets * 3,),
            low=np.finfo(np.float32).min,
            high=np.finfo(np.float32).max,
            dtype=np.float32,
        )


@registry.register_sensor
class TargetCurrentSensor(MultiObjSensor):
    """
    This is the ground truth object position sensor relative to the robot end-effector coordinate frame.
    """

    cls_uuid: str = "obj_goal_pos_sensor"

    def _get_observation_space(self, *args, **kwargs):
        return spaces.Box(
            shape=(3,),
            low=np.finfo(np.float32).min,
            high=np.finfo(np.float32).max,
            dtype=np.float32,
        )

    def get_observation(self, observations, episode, *args, **kwargs):
        self._sim: RearrangeSim
        T_inv = self._sim.robot.ee_transform.inverted()

        idxs, _ = self._sim.get_targets()
        scene_pos = self._sim.get_scene_pos()
        pos = scene_pos[idxs]

        for i in range(pos.shape[0]):
            pos[i] = T_inv.transform_point(pos[i])

        return pos.reshape(-1)


@registry.register_sensor
class TargetStartSensor(MultiObjSensor):
    """
    Relative position from end effector to target object
    """

    cls_uuid: str = "obj_start_sensor"

    def get_observation(self, *args, observations, episode, **kwargs):
        self._sim: RearrangeSim
        global_T = self._sim.robot.ee_transform
        T_inv = global_T.inverted()
        pos = self._sim.get_target_objs_start()
        return batch_transform_point(pos, T_inv, np.float32).reshape(-1)


class PositionGpsCompassSensor(Sensor):
    def __init__(self, *args, sim, task, **kwargs):
        self._task = task
        self._sim = sim
        super().__init__(*args, task=task, **kwargs)

    def _get_sensor_type(self, *args, **kwargs):
        return SensorTypes.TENSOR

    def _get_observation_space(self, *args, config, **kwargs):
        n_targets = self._task.get_n_targets()
        self._polar_pos = np.zeros(n_targets * 2, dtype=np.float32)
        return spaces.Box(
            shape=(n_targets * 2,),
            low=np.finfo(np.float32).min,
            high=np.finfo(np.float32).max,
            dtype=np.float32,
        )

    def _get_positions(self) -> np.ndarray:
<<<<<<< HEAD
        pass
=======
        raise NotImplementedError("Must override _get_positions")
>>>>>>> 7de52504

    def get_observation(self, task, *args, **kwargs):
        pos = self._get_positions()
        robot_T = self._sim.robot.base_transformation

        rel_pos = batch_transform_point(pos, robot_T.inverted(), np.float32)

        for i, rel_obj_pos in enumerate(rel_pos):
            rho, phi = cartesian_to_polar(rel_obj_pos[0], rel_obj_pos[1])
<<<<<<< HEAD
            self._polar_pos[(i * 2) : (i * 2) + 2] = [rho, phi]
=======
            self._polar_pos[(i * 2) : (i * 2) + 2] = [rho, -phi]
>>>>>>> 7de52504

        return self._polar_pos


@registry.register_sensor
class TargetStartGpsCompassSensor(PositionGpsCompassSensor):
    cls_uuid: str = "obj_start_gps_compass"

    def _get_uuid(self, *args, **kwargs):
        return TargetStartGpsCompassSensor.cls_uuid

    def _get_positions(self) -> np.ndarray:
        return self._sim.get_target_objs_start()


@registry.register_sensor
class TargetGoalGpsCompassSensor(PositionGpsCompassSensor):
    cls_uuid: str = "obj_goal_gps_compass"

    def _get_uuid(self, *args, **kwargs):
        return TargetGoalGpsCompassSensor.cls_uuid

    def _get_positions(self) -> np.ndarray:
        _, pos = self._sim.get_targets()
        return pos


@registry.register_sensor
class AbsTargetStartSensor(MultiObjSensor):
    """
    Relative position from end effector to target object
    """

    cls_uuid: str = "abs_obj_start_sensor"

    def get_observation(self, observations, episode, *args, **kwargs):
        pos = self._sim.get_target_objs_start()
        return pos.reshape(-1)


@registry.register_sensor
class GoalSensor(MultiObjSensor):
    """
    Relative to the end effector
    """

    cls_uuid: str = "obj_goal_sensor"

    def get_observation(self, observations, episode, *args, **kwargs):
        global_T = self._sim.robot.ee_transform
        T_inv = global_T.inverted()

        _, pos = self._sim.get_targets()
        return batch_transform_point(pos, T_inv, np.float32).reshape(-1)


@registry.register_sensor
class AbsGoalSensor(MultiObjSensor):
    cls_uuid: str = "abs_obj_goal_sensor"

    def get_observation(self, *args, observations, episode, **kwargs):
        _, pos = self._sim.get_targets()
        return pos.reshape(-1)


@registry.register_sensor
class JointSensor(Sensor):
    def __init__(self, sim, config, *args, **kwargs):
        super().__init__(config=config)
        self._sim = sim

    def _get_uuid(self, *args, **kwargs):
        return "joint"

    def _get_sensor_type(self, *args, **kwargs):
        return SensorTypes.TENSOR

    def _get_observation_space(self, *args, config, **kwargs):
        return spaces.Box(
            shape=(config.DIMENSIONALITY,),
            low=np.finfo(np.float32).min,
            high=np.finfo(np.float32).max,
            dtype=np.float32,
        )

    def get_observation(self, observations, episode, *args, **kwargs):
        joints_pos = self._sim.robot.arm_joint_pos
        return np.array(joints_pos, dtype=np.float32)


@registry.register_sensor
class JointVelocitySensor(Sensor):
    def __init__(self, sim, config, *args, **kwargs):
        super().__init__(config=config)
        self._sim = sim

    def _get_uuid(self, *args, **kwargs):
        return "joint_vel"

    def _get_sensor_type(self, *args, **kwargs):
        return SensorTypes.TENSOR

    def _get_observation_space(self, *args, config, **kwargs):
        return spaces.Box(
            shape=(config.DIMENSIONALITY,),
            low=np.finfo(np.float32).min,
            high=np.finfo(np.float32).max,
            dtype=np.float32,
        )

    def get_observation(self, observations, episode, *args, **kwargs):
        joints_pos = self._sim.robot.arm_velocity
        return np.array(joints_pos, dtype=np.float32)


@registry.register_sensor
class EEPositionSensor(Sensor):
    cls_uuid: str = "ee_pos"

    def __init__(self, sim, config, *args, **kwargs):
        super().__init__(config=config)
        self._sim = sim

    @staticmethod
    def _get_uuid(*args, **kwargs):
        return EEPositionSensor.cls_uuid

    def _get_sensor_type(self, *args, **kwargs):
        return SensorTypes.TENSOR

    def _get_observation_space(self, *args, **kwargs):
        return spaces.Box(
            shape=(3,),
            low=np.finfo(np.float32).min,
            high=np.finfo(np.float32).max,
            dtype=np.float32,
        )

    def get_observation(self, observations, episode, *args, **kwargs):
        trans = self._sim.robot.base_transformation
        ee_pos = self._sim.robot.ee_transform.translation
        local_ee_pos = trans.inverted().transform_point(ee_pos)

        return np.array(local_ee_pos)


@registry.register_sensor
class RelativeRestingPositionSensor(Sensor):
    cls_uuid: str = "relative_resting_position"

    def _get_uuid(self, *args, **kwargs):
        return RelativeRestingPositionSensor.cls_uuid

    def __init__(self, sim, config, *args, **kwargs):
        super().__init__(config=config)
        self._sim = sim

    def _get_sensor_type(self, *args, **kwargs):
        return SensorTypes.TENSOR

    def _get_observation_space(self, *args, **kwargs):
        return spaces.Box(
            shape=(3,),
            low=np.finfo(np.float32).min,
            high=np.finfo(np.float32).max,
            dtype=np.float32,
        )

    def get_observation(self, observations, episode, task, *args, **kwargs):
        base_trans = self._sim.robot.base_transformation
        ee_pos = self._sim.robot.ee_transform.translation
        local_ee_pos = base_trans.inverted().transform_point(ee_pos)

        relative_desired_resting = task.desired_resting - local_ee_pos

        return np.array(relative_desired_resting, dtype=np.float32)


@registry.register_sensor
class RestingPositionSensor(Sensor):
    """
    Desired resting position in the robot coordinate frame.
    """

    cls_uuid: str = "resting_position"

    def _get_uuid(self, *args, **kwargs):
        return RestingPositionSensor.cls_uuid

    def __init__(self, sim, config, *args, **kwargs):
        super().__init__(config=config)
        self._sim = sim

    def _get_sensor_type(self, *args, **kwargs):
        return SensorTypes.TENSOR

    def _get_observation_space(self, *args, **kwargs):
        return spaces.Box(
            shape=(3,),
            low=np.finfo(np.float32).min,
            high=np.finfo(np.float32).max,
            dtype=np.float32,
        )

    def get_observation(self, observations, episode, task, *args, **kwargs):
        return np.array(task.desired_resting)


@registry.register_sensor
class LocalizationSensor(Sensor):
    cls_uuid = "localization_sensor"

    def __init__(self, sim, config, *args, **kwargs):
        super().__init__(config=config)
        self._sim = sim

    def _get_uuid(self, *args, **kwargs):
        return LocalizationSensor.cls_uuid

    def _get_sensor_type(self, *args, **kwargs):
        return SensorTypes.TENSOR

    def _get_observation_space(self, *args, **kwargs):
        return spaces.Box(
            shape=(4,),
            low=np.finfo(np.float32).min,
            high=np.finfo(np.float32).max,
            dtype=np.float32,
        )

    def get_observation(self, observations, episode, *args, **kwargs):
        T = self._sim.robot.base_transformation
        forward = np.array([1.0, 0, 0])
        heading = np.array(T.transform_vector(forward))
        forward = forward[[0, 2]]
        heading = heading[[0, 2]]

        heading_angle = get_angle(forward, heading)
        c = np.cross(forward, heading) < 0
        if not c:
            heading_angle = -1.0 * heading_angle
        return np.array([*T.translation, heading_angle], dtype=np.float32)


@registry.register_sensor
class IsHoldingSensor(Sensor):
    """
    Binary if the robot is holding an object or grasped onto an articulated object.
    """

    cls_uuid: str = "is_holding"

    def __init__(self, sim, config, *args, **kwargs):
        super().__init__(config=config)
        self._sim = sim

    def _get_uuid(self, *args, **kwargs):
        return IsHoldingSensor.cls_uuid

    def _get_sensor_type(self, *args, **kwargs):
        return SensorTypes.TENSOR

    def _get_observation_space(self, *args, **kwargs):
        return spaces.Box(shape=(1,), low=0, high=1, dtype=np.float32)

    def get_observation(self, observations, episode, *args, **kwargs):
        return np.array(int(self._sim.grasp_mgr.is_grasped)).reshape((1,))


@registry.register_measure
class ObjectToGoalDistance(Measure):
    """
    Euclidean distance from the target object to the goal.
    """

    cls_uuid: str = "object_to_goal_distance"

    def __init__(self, sim, config, *args, **kwargs):
        self._sim = sim
        self._config = config
        super().__init__(**kwargs)

    @staticmethod
    def _get_uuid(*args, **kwargs):
        return ObjectToGoalDistance.cls_uuid

    def reset_metric(self, *args, episode, **kwargs):
        self.update_metric(*args, episode=episode, **kwargs)

    def update_metric(self, *args, episode, **kwargs):
        idxs, goal_pos = self._sim.get_targets()
        scene_pos = self._sim.get_scene_pos()
        target_pos = scene_pos[idxs]
        distances = np.linalg.norm(target_pos - goal_pos, ord=2, axis=-1)
        self._metric = {str(idx): dist for idx, dist in zip(idxs, distances)}


@registry.register_measure
class ObjAtGoal(Measure):
    """
    Returns if the target object is at the goal (binary) for each of the target
    objects in the scene.
    """

    cls_uuid: str = "obj_at_goal"

    def __init__(self, *args, sim, config, task, **kwargs):
        self._config = config
        super().__init__(*args, sim=sim, config=config, task=task, **kwargs)

    @staticmethod
    def _get_uuid(*args, **kwargs):
        return ObjAtGoal.cls_uuid

    def reset_metric(self, *args, episode, task, observations, **kwargs):
        task.measurements.check_measure_dependencies(
            self.uuid,
            [
                ObjectToGoalDistance.cls_uuid,
            ],
        )
        self.update_metric(
            *args,
            episode=episode,
            task=task,
            observations=observations,
            **kwargs,
        )

    def update_metric(self, *args, episode, task, observations, **kwargs):
        obj_to_goal_dists = task.measurements.measures[
            ObjectToGoalDistance.cls_uuid
        ].get_metric()

        self._metric = {
            str(idx): dist < self._config.SUCC_THRESH
            for idx, dist in obj_to_goal_dists.items()
        }


@registry.register_measure
class EndEffectorToObjectDistance(Measure):
    """
    Gets the distance between the end-effector and all current target object COMs.
    """

    cls_uuid: str = "ee_to_object_distance"

    def __init__(self, sim, config, *args, **kwargs):
        self._sim = sim
        self._config = config
        super().__init__(**kwargs)

    @staticmethod
    def _get_uuid(*args, **kwargs):
        return EndEffectorToObjectDistance.cls_uuid

    def reset_metric(self, *args, episode, **kwargs):
        self.update_metric(*args, episode=episode, **kwargs)

    def update_metric(self, *args, episode, **kwargs):
        ee_pos = self._sim.robot.ee_transform.translation

        idxs, _ = self._sim.get_targets()
        scene_pos = self._sim.get_scene_pos()
        target_pos = scene_pos[idxs]

        distances = np.linalg.norm(target_pos - ee_pos, ord=2, axis=-1)

        self._metric = {str(idx): dist for idx, dist in zip(idxs, distances)}


@registry.register_measure
class EndEffectorToRestDistance(Measure):
    """
    Distance between current end effector position and position where end effector rests within the robot body.
    """

    cls_uuid: str = "ee_to_rest_distance"

    def __init__(self, sim, config, *args, **kwargs):
        self._sim = sim
        self._config = config
        super().__init__(**kwargs)

    @staticmethod
    def _get_uuid(*args, **kwargs):
        return EndEffectorToRestDistance.cls_uuid

    def reset_metric(self, *args, episode, **kwargs):
        self.update_metric(*args, episode=episode, **kwargs)

    def update_metric(self, *args, episode, task, observations, **kwargs):
        to_resting = observations[RelativeRestingPositionSensor.cls_uuid]
        rest_dist = np.linalg.norm(to_resting)

        self._metric = rest_dist


@registry.register_measure
class ReturnToRestDistance(Measure):
    """
    Distance between end-effector and resting position if the robot is holding the object.
    """

    cls_uuid: str = "return_to_rest_distance"

    def __init__(self, sim, config, *args, **kwargs):
        self._sim = sim
        self._config = config
        super().__init__(**kwargs)

    @staticmethod
    def _get_uuid(*args, **kwargs):
        return ReturnToRestDistance.cls_uuid

    def reset_metric(self, *args, episode, **kwargs):
        self.update_metric(*args, episode=episode, **kwargs)

    def update_metric(self, *args, episode, task, observations, **kwargs):
        to_resting = observations[RelativeRestingPositionSensor.cls_uuid]
        rest_dist = np.linalg.norm(to_resting)

        snapped_id = self._sim.grasp_mgr.snap_idx
        abs_targ_obj_idx = self._sim.scene_obj_ids[task.abs_targ_idx]
        picked_correct = snapped_id == abs_targ_obj_idx

        if picked_correct:
            self._metric = rest_dist
        else:
            T_inv = self._sim.robot.ee_transform.inverted()
            idxs, _ = self._sim.get_targets()
            scene_pos = self._sim.get_scene_pos()
            pos = scene_pos[idxs][0]
            pos = T_inv.transform_point(pos)

            self._metric = np.linalg.norm(task.desired_resting - pos)


@registry.register_measure
class RobotCollisions(Measure):
    """
    Returns a dictionary with the counts for different types of collisions.
    """

    cls_uuid: str = "robot_collisions"

    def __init__(self, *args, sim, config, task, **kwargs):
        self._sim = sim
        self._config = config
        self._task = task
        super().__init__(*args, sim=sim, config=config, task=task, **kwargs)

    @staticmethod
    def _get_uuid(*args, **kwargs):
        return RobotCollisions.cls_uuid

    def reset_metric(self, *args, episode, task, observations, **kwargs):
        self._accum_coll_info = CollisionDetails()
        self.update_metric(
            *args,
            episode=episode,
            task=task,
            observations=observations,
            **kwargs,
        )

    def update_metric(self, *args, episode, task, observations, **kwargs):
        cur_coll_info = self._task.get_cur_collision_info()
        self._accum_coll_info += cur_coll_info
        self._metric = {
            "total_collisions": self._accum_coll_info.total_collisions,
            "robot_obj_colls": self._accum_coll_info.robot_obj_colls,
            "robot_scene_colls": self._accum_coll_info.robot_scene_colls,
            "obj_scene_colls": self._accum_coll_info.obj_scene_colls,
        }


@registry.register_measure
class RobotForce(Measure):
    """
    The amount of force in newton's accumulatively applied by the robot.
    """

    cls_uuid: str = "robot_force"

    def __init__(self, *args, sim, config, task, **kwargs):
        self._sim = sim
        self._config = config
        self._task = task
        super().__init__(*args, sim=sim, config=config, task=task, **kwargs)

    @staticmethod
    def _get_uuid(*args, **kwargs):
        return RobotForce.cls_uuid

    def reset_metric(self, *args, episode, task, observations, **kwargs):
        self._accum_force = 0.0
        self._prev_force = None
        self._cur_force = None
        self._add_force = None
        self.update_metric(
            *args,
            episode=episode,
            task=task,
            observations=observations,
            **kwargs,
        )

    @property
    def add_force(self):
        return self._add_force

    def update_metric(self, *args, episode, task, observations, **kwargs):
        robot_force, _, overall_force = self._task.get_coll_forces()
        if self._task._config.COUNT_OBJ_COLLISIONS:
            self._cur_force = overall_force
        else:
            self._cur_force = robot_force

        if self._prev_force is not None:
            self._add_force = self._cur_force - self._prev_force
            if self._add_force > self._config.MIN_FORCE:
                self._accum_force += self._add_force
                self._prev_force = self._cur_force
            elif self._add_force < 0.0:
                self._prev_force = self._cur_force
            else:
                self._add_force = 0.0
        else:
            self._prev_force = self._cur_force
            self._add_force = 0.0

        self._metric = self._accum_force


@registry.register_measure
class NumStepsMeasure(Measure):
    """
    The number of steps elapsed in the current episode.
    """

    cls_uuid: str = "num_steps"

    @staticmethod
    def _get_uuid(*args, **kwargs):
        return NumStepsMeasure.cls_uuid

    def reset_metric(self, *args, episode, task, observations, **kwargs):
        self._metric = 0

    def update_metric(self, *args, episode, task, observations, **kwargs):
        self._metric += 1


@registry.register_measure
class ForceTerminate(Measure):
    """
    If the accumulated force throughout this episode exceeds the limit.
    """

    cls_uuid: str = "force_terminate"

    def __init__(self, *args, sim, config, task, **kwargs):
        self._sim = sim
        self._config = config
        self._task = task
        super().__init__(*args, sim=sim, config=config, task=task, **kwargs)

    @staticmethod
    def _get_uuid(*args, **kwargs):
        return ForceTerminate.cls_uuid

    def reset_metric(self, *args, episode, task, observations, **kwargs):
        task.measurements.check_measure_dependencies(
            self.uuid,
            [
                RobotForce.cls_uuid,
            ],
        )

        self.update_metric(
            *args,
            episode=episode,
            task=task,
            observations=observations,
            **kwargs,
        )

    def update_metric(self, *args, episode, task, observations, **kwargs):
        accum_force = task.measurements.measures[
            RobotForce.cls_uuid
        ].get_metric()
        if (
            self._config.MAX_ACCUM_FORCE > 0
            and accum_force > self._config.MAX_ACCUM_FORCE
        ):
            rearrange_logger.debug(
                f"Force threshold={self._config.MAX_ACCUM_FORCE} exceeded with {accum_force}, ending episode"
            )
            self._task.should_end = True
            self._metric = True
        else:
            self._metric = False


@registry.register_measure
class DidViolateHoldConstraintMeasure(Measure):
    cls_uuid: str = "did_violate_hold_constraint"

    @staticmethod
    def _get_uuid(*args, **kwargs):
        return DidViolateHoldConstraintMeasure.cls_uuid

    def __init__(self, *args, sim, **kwargs):
        self._sim = sim

        super().__init__(*args, sim=sim, **kwargs)

    def reset_metric(self, *args, episode, task, observations, **kwargs):
        self.update_metric(
            *args,
            episode=episode,
            task=task,
            observations=observations,
            **kwargs,
        )

    def update_metric(self, *args, **kwargs):
        self._metric = self._sim.grasp_mgr.is_violating_hold_constraint()


class RearrangeReward(Measure):
    """
    An abstract class defining some measures that are always a part of any
    reward function in the Habitat 2.0 tasks.
    """

    def __init__(self, *args, sim, config, task, **kwargs):
        self._sim = sim
        self._config = config
        self._task = task

        super().__init__(*args, sim=sim, config=config, task=task, **kwargs)

    def reset_metric(self, *args, episode, task, observations, **kwargs):
        task.measurements.check_measure_dependencies(
            self.uuid,
            [
                RobotForce.cls_uuid,
                ForceTerminate.cls_uuid,
            ],
        )

        self.update_metric(
            *args,
            episode=episode,
            task=task,
            observations=observations,
            **kwargs,
        )

    def update_metric(self, *args, episode, task, observations, **kwargs):
        reward = 0.0

        reward += self._get_coll_reward()

        if self._sim.grasp_mgr.is_violating_hold_constraint():
            reward -= self._config.CONSTRAINT_VIOLATE_PEN

        force_terminate = task.measurements.measures[
            ForceTerminate.cls_uuid
        ].get_metric()
        if force_terminate:
            reward -= self._config.FORCE_END_PEN

        self._metric = reward

    def _get_coll_reward(self):
        reward = 0

        force_metric = self._task.measurements.measures[RobotForce.cls_uuid]
        # Penalize the force that was added to the accumulated force at the
        # last time step.
        reward -= max(
            0,  # This penalty is always positive
            min(
                self._config.FORCE_PEN * force_metric.add_force,
                self._config.MAX_FORCE_PEN,
            ),
        )
        return reward<|MERGE_RESOLUTION|>--- conflicted
+++ resolved
@@ -107,11 +107,7 @@
         )
 
     def _get_positions(self) -> np.ndarray:
-<<<<<<< HEAD
-        pass
-=======
         raise NotImplementedError("Must override _get_positions")
->>>>>>> 7de52504
 
     def get_observation(self, task, *args, **kwargs):
         pos = self._get_positions()
@@ -121,11 +117,7 @@
 
         for i, rel_obj_pos in enumerate(rel_pos):
             rho, phi = cartesian_to_polar(rel_obj_pos[0], rel_obj_pos[1])
-<<<<<<< HEAD
-            self._polar_pos[(i * 2) : (i * 2) + 2] = [rho, phi]
-=======
             self._polar_pos[(i * 2) : (i * 2) + 2] = [rho, -phi]
->>>>>>> 7de52504
 
         return self._polar_pos
 
