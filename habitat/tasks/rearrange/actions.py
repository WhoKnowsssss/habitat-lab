--- conflicted
+++ resolved
@@ -317,13 +317,8 @@
             # object.
             self.cur_grasp_mgr.update_object_to_grasp()
 
-<<<<<<< HEAD
-    def step(self, base_vel, *args, is_last_action, nav_stop=None, **kwargs):
-        lin_vel, ang_vel = base_vel
-=======
     def step(self, *args, is_last_action, **kwargs):
         lin_vel, ang_vel = kwargs[self._action_arg_prefix + "base_vel"]
->>>>>>> 78abaa5a
         lin_vel = np.clip(lin_vel, -1, 1) * self._config.LIN_SPEED
         ang_vel = np.clip(ang_vel, -1, 1) * self._config.ANG_SPEED
         if not self._config.ALLOW_BACK:
