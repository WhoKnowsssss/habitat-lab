--- conflicted
+++ resolved
@@ -183,92 +183,7 @@
                 f"Type mismatch {entity} but expected {expected_type}"
             )
 
-<<<<<<< HEAD
-    def set_state(self, name_to_id: Dict[str, Any], sim: RearrangeSim) -> None:
-        """
-        Set this state in the simulator. Warning, this steps the simulator.
-        """
-        for obj_name, target in self.obj_states.items():
-            obj_idx = name_to_id[obj_name]
-            abs_obj_id = sim.scene_obj_ids[obj_idx]
-
-            if target in name_to_id:
-                targ_idx = name_to_id[target]
-                _, pos_targs = sim.get_targets()
-                targ_pos = pos_targs[targ_idx]
-                set_T = mn.Matrix4.translation(targ_pos)
-            else:
-                raise ValueError("Not supported")
-
-            # Get the object id corresponding to this name
-            sim.reset_obj_T(abs_obj_id, set_T)
-            obj_name = sim.ep_info["static_objs"][obj_idx][0]
-
-        for art_name, set_art in self.art_states.items():
-            match_name, match_type = search_for_id(art_name, name_to_id)
-            if match_type == RearrangeObjectTypes.ARTICULATED_OBJECT:
-                art_obj = sim.art_objs[match_name]
-
-                art_obj.clear_joint_states()
-
-                art_obj.joint_positions = set_art
-            elif match_type == RearrangeObjectTypes.ARTICULATED_LINK:
-                marker = sim.get_marker(match_name)
-                if isinstance(set_art, str):
-                    art_sampler = eval(set_art)
-                    if not isinstance(art_sampler, ArtSampler):
-                        raise ValueError(
-                            f"Set art state is not an ArtSampler: {set_art}"
-                        )
-                    marker.set_targ_js(art_sampler.sample())
-                else:
-                    marker.set_targ_js(set_art)
-            else:
-                raise ValueError(
-                    f"Unrecognized type {match_type} and name {match_name} from {art_name}"
-                )
-
-            sim.internal_step(-1)
-
-        # Set the snapped object information
-        if (
-            self.robo_state.holding == "NONE"
-            and sim.snapped_obj_id is not None
-        ):
-            sim.desnap_object(force=True)
-        elif self.robo_state.holding is not None:
-            rel_obj_idx = name_to_id[self.robo_state.holding]
-            sim.internal_step(-1)
-            sim.grasp_mgr.snap_to_obj(sim.scene_obj_ids[rel_obj_idx])
-            sim.internal_step(-1)
-
-        # Set the robot starting position
-        if self.robo_state.pos == "rnd":
-            import torch
-            init_pos = torch.load('/srv/share/xhuang394/share_demos/nav_pick_04_24_rgb.startpos')
-            try:
-                pos = init_pos[sim.ep_info["episode_id"]].numpy()
-            except:
-                print('Not Found')
-                pos = None
-            sim.set_robot_base_to_random_point(pos)
-
-
-class ArtSampler:
-    def __init__(self, value, cmp):
-        self.value = value
-        self.cmp = cmp
-
-    def is_satisfied(self, cur_value):
-        if self.cmp == "greater":
-            return cur_value > self.value
-        elif self.cmp == "less":
-            return cur_value < self.value
-        else:
-            raise ValueError(f"Unrecognized cmp {self.cmp}")
-=======
         ename = entity.name
->>>>>>> 266f64cb
 
         if expected_type == ROBOT_TYPE:
             return self.robot_ids[ename]
@@ -279,4 +194,16 @@
         elif expected_type == RIGID_OBJ_TYPE:
             return self.obj_ids[ename]
         else:
-            raise ValueError()+            raise ValueError()
+
+
+
+            # if self.robo_state.pos == "rnd":
+            # import torch
+            # init_pos = torch.load('/srv/share/xhuang394/share_demos/nav_pick_04_24_rgb.startpos')
+            # try:
+            #     pos = init_pos[sim.ep_info["episode_id"]].numpy()
+            # except:
+            #     print('Not Found')
+            #     pos = None
+            # sim.set_robot_base_to_random_point(pos)