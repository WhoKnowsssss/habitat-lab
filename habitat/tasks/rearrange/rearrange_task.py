#!/usr/bin/env python3

# Copyright (c) Facebook, Inc. and its affiliates.
# This source code is licensed under the MIT license found in the
# LICENSE file in the root directory of this source tree.

import copy
from typing import Any, Dict, List, Union

import numpy as np

from habitat.core.dataset import Episode
from habitat.core.registry import registry
from habitat.tasks.nav.nav import NavigationTask
from habitat.tasks.rearrange.rearrange_sim import RearrangeSim
from habitat.tasks.rearrange.utils import (
    CollisionDetails,
    rearrange_collision,
    rearrange_logger,
)


def merge_sim_episode_with_object_config(sim_config, episode):
    sim_config.defrost()
    sim_config.ep_info = [episode.__dict__]
    sim_config.freeze()
    return sim_config


ADD_CACHE_KEY = "add_cache_key"


@registry.register_task(name="RearrangeEmptyTask-v0")
class RearrangeTask(NavigationTask):
    """
    Defines additional logic for valid collisions and gripping shared between
    all rearrangement tasks.
    """

    _cur_episode_step: int

    def overwrite_sim_config(self, sim_config, episode):
        return merge_sim_episode_with_object_config(sim_config, episode)

    def __init__(self, *args, sim, dataset=None, **kwargs) -> None:
        self.n_objs = len(dataset.episodes[0].targets)

        super().__init__(sim=sim, dataset=dataset, **kwargs)
        self.is_gripper_closed = False
        self._sim: RearrangeSim = sim
        self._ignore_collisions: List[Any] = []
        self._desired_resting = np.array(self._config.DESIRED_RESTING_POSITION)
        self._sim_reset = True
        self._targ_idx: int = 0
        self._episode_id: str = ""
        self._cur_episode_step = 0

    @property
    def targ_idx(self):
        return self._targ_idx

    @property
    def abs_targ_idx(self):
        if self._targ_idx is None:
            return None
        return self._sim.get_targets()[0][self._targ_idx]

    @property
    def desired_resting(self):
        return self._desired_resting

    def set_args(self, **kwargs):
        raise NotImplementedError("Task cannot dynamically set arguments")

    def set_sim_reset(self, sim_reset):
        self._sim_reset = sim_reset

<<<<<<< HEAD
    def reset(self, episode: Episode):
=======
    def reset(self, episode: Episode, fetch_observations: bool = True):
>>>>>>> 372969ea
        self._episode_id = episode.episode_id
        self._ignore_collisions = []

        if self._sim_reset:
<<<<<<< HEAD
            super().reset(episode)
=======
            self._sim.reset()
            for action_instance in self.actions.values():
                action_instance.reset(episode=episode, task=self)
            self._is_episode_active = True
            self._sim.set_robot_base_to_random_point()
>>>>>>> 372969ea

        self.prev_measures = self.measurements.get_metrics()
        self._targ_idx = 0
        self.coll_accum = CollisionDetails()
        self.prev_coll_accum = CollisionDetails()
        self.should_end = False
        self._done = False
        self._cur_episode_step = 0
<<<<<<< HEAD

        self._sim.set_robot_base_to_random_point()

        # Re-do the sensor readings after the new robot base position is set.
        return self._get_observations(episode)

    def _get_observations(self, episode):
        self._sim._try_acquire_context()
        prev_sim_obs = self._sim.get_sensor_observations()
        observations = self._sim._sensor_suite.get_observations(prev_sim_obs)
        task_obs = self.sensor_suite.get_observations(
            observations=observations, episode=episode, task=self
        )
        observations.update(task_obs)
        return observations
=======
        if fetch_observations:
            return self._get_observations(episode)
        else:
            return None

    def _get_observations(self, episode):
        obs = self._sim.get_sensor_observations()
        obs = self._sim._sensor_suite.get_observations(obs)

        task_obs = self.sensor_suite.get_observations(
            observations=obs, episode=episode, task=self
        )
        obs.update(task_obs)
        return obs
>>>>>>> 372969ea

    def step(self, action: Dict[str, Any], episode: Episode):
        obs = super().step(action=action, episode=episode)

        self.prev_coll_accum = copy.copy(self.coll_accum)
        self._cur_episode_step += 1

        return obs

    def _check_episode_is_active(
        self,
        *args: Any,
        action: Union[int, Dict[str, Any]],
        episode: Episode,
        **kwargs: Any,
    ) -> bool:
        done = False
        if self.should_end:
            done = True

        if (
            self._sim.grasp_mgr.is_violating_hold_constraint()
            and self._config.CONSTRAINT_VIOLATION_ENDS_EPISODE
        ):
            done = True

        if done:
            rearrange_logger.debug("-" * 10)
            rearrange_logger.debug("------ Episode Over --------")
            rearrange_logger.debug("-" * 10)

        return not done

    def get_coll_forces(self):
        snapped_obj = self._sim.grasp_mgr.snap_idx
        robot_id = self._sim.robot.sim_obj.object_id
        contact_points = self._sim.get_physics_contact_points()

        def get_max_force(contact_points, check_id):
            match_contacts = [
                x
                for x in contact_points
                if check_id in [x.object_id_a, x.object_id_b]
            ]
            match_contacts = [
                x for x in match_contacts if x.object_id_a != x.object_id_b
            ]

            max_force = 0
            if len(match_contacts) > 0:
                max_force = max([abs(x.normal_force) for x in match_contacts])

            return max_force

        forces = [
            abs(x.normal_force)
            for x in contact_points
            if (
                x.object_id_a not in self._ignore_collisions
                and x.object_id_b not in self._ignore_collisions
            )
        ]
        max_force = max(forces) if len(forces) > 0 else 0

        max_obj_force = get_max_force(contact_points, snapped_obj)
        max_robot_force = get_max_force(contact_points, robot_id)
        return max_robot_force, max_obj_force, max_force

    def get_cur_collision_info(self) -> CollisionDetails:
        _, coll_details = rearrange_collision(
            self._sim,
            self._config.COUNT_OBJ_COLLISIONS,
        )
        return coll_details

    def get_n_targets(self) -> int:
        return self.n_objs

    @property
    def should_end(self) -> bool:
        return self._should_end

    @should_end.setter
    def should_end(self, new_val: bool):
        self._should_end = new_val
        ##
        # NB: _check_episode_is_active is called after step() but
        # before metrics are updated. Thus if should_end is set
        # by a metric, the episode will end on the _next_
        # step. This makes sure that the episode is ended
        # on the correct step.
        self._is_episode_active = (
            not self._should_end
        ) and self._is_episode_active
        if new_val:
            rearrange_logger.debug("-" * 40)
            rearrange_logger.debug(
                f"-----Episode {self._episode_id} requested to end after {self._cur_episode_step} steps.-----"
            )
            rearrange_logger.debug("-" * 40)<|MERGE_RESOLUTION|>--- conflicted
+++ resolved
@@ -75,24 +75,16 @@
     def set_sim_reset(self, sim_reset):
         self._sim_reset = sim_reset
 
-<<<<<<< HEAD
-    def reset(self, episode: Episode):
-=======
     def reset(self, episode: Episode, fetch_observations: bool = True):
->>>>>>> 372969ea
         self._episode_id = episode.episode_id
         self._ignore_collisions = []
 
         if self._sim_reset:
-<<<<<<< HEAD
-            super().reset(episode)
-=======
             self._sim.reset()
             for action_instance in self.actions.values():
                 action_instance.reset(episode=episode, task=self)
             self._is_episode_active = True
             self._sim.set_robot_base_to_random_point()
->>>>>>> 372969ea
 
         self.prev_measures = self.measurements.get_metrics()
         self._targ_idx = 0
@@ -101,23 +93,6 @@
         self.should_end = False
         self._done = False
         self._cur_episode_step = 0
-<<<<<<< HEAD
-
-        self._sim.set_robot_base_to_random_point()
-
-        # Re-do the sensor readings after the new robot base position is set.
-        return self._get_observations(episode)
-
-    def _get_observations(self, episode):
-        self._sim._try_acquire_context()
-        prev_sim_obs = self._sim.get_sensor_observations()
-        observations = self._sim._sensor_suite.get_observations(prev_sim_obs)
-        task_obs = self.sensor_suite.get_observations(
-            observations=observations, episode=episode, task=self
-        )
-        observations.update(task_obs)
-        return observations
-=======
         if fetch_observations:
             return self._get_observations(episode)
         else:
@@ -132,7 +107,6 @@
         )
         obs.update(task_obs)
         return obs
->>>>>>> 372969ea
 
     def step(self, action: Dict[str, Any], episode: Episode):
         obs = super().step(action=action, episode=episode)
