--- conflicted
+++ resolved
@@ -817,12 +817,6 @@
                 for goal in episode.goals
                 for view_point in goal.view_points
             ]
-<<<<<<< HEAD
-            # logger.info(
-            #     f"episode: {episode.episode_id}, {episode.goals[0].object_category} self._episode_view_points { len(self._episode_view_points)}."
-            # )
-=======
->>>>>>> 8f4766f6
         self.update_metric(*args, episode=episode, **kwargs)
 
     def _euclidean_distance(self, position_a, position_b):
