--- conflicted
+++ resolved
@@ -78,15 +78,9 @@
 
 # exclude data from source control by default
 data
-<<<<<<< HEAD
 wandb
 video_dir
-video_dir_2
 tb
-=======
-tb
-video_dir
->>>>>>> 7fe5d8d7
 
 # Mac OS-specific storage files
 .DS_Store
